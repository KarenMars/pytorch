--- conflicted
+++ resolved
@@ -3414,33 +3414,6 @@
         # Verify callback is called only once.
         self.assertEquals(1, counter[0])
 
-<<<<<<< HEAD
-    def test_grad_mode_restored_reentrant(self):
-        class MyFunction(Function):
-            @staticmethod
-            def forward(ctx, inp):
-                return inp.clone()
-
-            @staticmethod
-            def backward(ctx, go):
-                original = torch._C.is_grad_enabled()
-                with torch.enable_grad():
-                    self.assertTrue(torch._C.is_grad_enabled())
-                    foo = torch.rand(go.size(), requires_grad=True)
-                    grad, = torch.autograd.grad(
-                        foo ** 3, foo, grad_outputs=go
-                    )
-                    self.assertTrue(torch._C.is_grad_enabled())
-                self.assertTrue(torch._C.is_grad_enabled() == original)
-                return grad
-
-        inp = torch.rand(3, requires_grad=True)
-
-        # Case where original==False
-        MyFunction.apply(inp).sum().backward()
-        # Case where original==True
-        MyFunction.apply(inp).sum().backward(create_graph=True)
-=======
     def test_autograd_views_codegen(self):
         # This is not necessarily the absolute correct behavior, but this is the current
         # one. This test is here to make sure that any change to this behavior is detected
@@ -3491,7 +3464,6 @@
                  should_raise_tuple=(leaf_grad_err, leaf_grad_err, leaf_grad_err))
         run_test(grad_mode=False, requires_grad=False, is_view=True,
                  should_raise_tuple=(None, None, None))
-
 
     def test_autograd_simple_views_python(self):
         # This is not necessarily the absolute correct behavior, but this is the current
@@ -3657,8 +3629,6 @@
         with self.assertRaisesRegex(RuntimeError, "leaf variable has been moved into the graph interior"):
             out.sum().backward()
 
-
-
     def test_autograd_inplace_views_python(self):
         # This is not necessarily the absolute correct behavior, but this is the current
         # one. This test is here to make sure that any change to this behavior is detected
@@ -3775,7 +3745,32 @@
         with self.assertRaisesRegex(RuntimeError, "Jacobian mismatch for output 0 with respect to input 1"):
             # TODO: We are not rebasing the history and so the inplace computation is wrong
             gradcheck(fn, (a, b))
->>>>>>> ee817012
+
+    def test_grad_mode_restored_reentrant(self):
+        class MyFunction(Function):
+            @staticmethod
+            def forward(ctx, inp):
+                return inp.clone()
+
+            @staticmethod
+            def backward(ctx, go):
+                original = torch._C.is_grad_enabled()
+                with torch.enable_grad():
+                    self.assertTrue(torch._C.is_grad_enabled())
+                    foo = torch.rand(go.size(), requires_grad=True)
+                    grad, = torch.autograd.grad(
+                        foo ** 3, foo, grad_outputs=go
+                    )
+                    self.assertTrue(torch._C.is_grad_enabled())
+                self.assertTrue(torch._C.is_grad_enabled() == original)
+                return grad
+
+        inp = torch.rand(3, requires_grad=True)
+
+        # Case where original==False
+        MyFunction.apply(inp).sum().backward()
+        # Case where original==True
+        MyFunction.apply(inp).sum().backward(create_graph=True)
 
 def index_variable(shape, max_indices):
     if not isinstance(shape, tuple):
