import contextlib
import gc
import sys
import math
import tempfile
import time
import unittest
import warnings
from copy import deepcopy
from collections import OrderedDict
from itertools import product
from operator import mul
from functools import reduce
import torch

# TODO: remove this global setting
# Autograd tests use double as the default dtype
torch.set_default_dtype(torch.double)

from torch import nn
from torch._six import inf, nan, istuple
from torch.autograd.gradcheck import gradgradcheck, gradcheck
from torch.autograd.function import once_differentiable
from torch.autograd.profiler import (profile, format_time, EventList,
                                     FunctionEvent, FunctionEventAvg,
                                     record_function, emit_nvtx)
from torch.utils.checkpoint import checkpoint
from common_utils import (TEST_MKL, TEST_WITH_ROCM, TestCase, run_tests, skipIfNoLapack,
                          suppress_warnings, slowTest,
                          load_tests, random_symmetric_pd_matrix, random_symmetric_matrix, IS_WINDOWS, IS_MACOS)
from torch.autograd import Variable, Function, detect_anomaly
from torch.autograd.function import InplaceFunction
from torch.testing import randn_like
from common_methods_invocations import (method_tests,
                                        create_input, unpack_variables,
                                        EXCLUDE_FUNCTIONAL, EXCLUDE_GRADCHECK,
                                        EXCLUDE_GRADGRADCHECK,
                                        EXCLUDE_GRADGRADCHECK_BY_TEST_NAME,
                                        exclude_tensor_method,
                                        mask_not_all_zeros,
                                        S)
from common_device_type import (instantiate_device_type_tests, skipCUDAIfRocm,
                                onlyCPU, onlyCUDA, dtypes, dtypesIfCUDA,
                                deviceCountAtLeast, skipCUDAIfCudnnVersionLessThan)

# load_tests from common_utils is used to automatically filter tests for
# sharding on sandcastle. This line silences flake warnings
load_tests = load_tests

if sys.version_info[0] == 2:
    import cPickle as pickle
else:
    import pickle

PRECISION = 1e-4


@contextlib.contextmanager
def backward_engine(engine):
    _prev_engine = Variable._execution_engine
    Variable._execution_engine = engine()
    try:
        yield
    finally:
        Variable._execution_engine = _prev_engine


def graph_desc(fn):
    if fn is None:
        return 'None'
    result = type(fn).__name__ + '('
    next_functions = fn.next_functions
    for next_fn, _ in next_functions:
        result += graph_desc(next_fn)
        result += ', '
    if next_functions:
        result = result[:-2]
    return result + ')'


class TestAutograd(TestCase):

    def _function_test(self, cls):
        x = torch.randn(5, 5, requires_grad=True)
        y = torch.randn(5, 5, requires_grad=True)
        result = cls.apply(x, 2, y)
        go = torch.ones((), requires_grad=True)
        result.sum().backward(go, create_graph=True)

        self.assertEqual(x.grad.data, y.data + torch.ones(5, 5))
        self.assertEqual(y.grad.data, x.data + torch.ones(5, 5) * 2)
        self.assertIsNotNone(x.grad.grad_fn)
        self.assertIsNotNone(y.grad.grad_fn)

        return x, y

    def test_function(self):
        class MyFunction(Function):

            @staticmethod
            def forward(ctx, tensor1, pyscalar, tensor2):
                ctx.pyscalar = pyscalar
                ctx.save_for_backward(tensor1, tensor2)
                return tensor1 + pyscalar * tensor2 + tensor1 * tensor2

            @staticmethod
            def backward(ctx, grad_output):
                var1, var2 = ctx.saved_tensors
                # NOTE: self is the test case here
                self.assertIsInstance(var1, torch.Tensor)
                self.assertIsInstance(var2, torch.Tensor)
                self.assertIsInstance(grad_output, torch.Tensor)
                return (grad_output + grad_output * var2, None,
                        grad_output * ctx.pyscalar + grad_output * var1)

        x, y = self._function_test(MyFunction)

        x_grad_desc = graph_desc(x.grad.grad_fn)
        y_grad_desc = graph_desc(y.grad.grad_fn)
        self.assertExpected(x_grad_desc, "x_grad_desc")
        self.assertExpected(y_grad_desc, "y_grad_desc")

    def test_once_differentiable(self):
        class MyFunction(Function):

            @staticmethod
            def forward(ctx, tensor1, pyscalar, tensor2):
                ctx.pyscalar = pyscalar
                ctx.save_for_backward(tensor1, tensor2)
                return tensor1 + pyscalar * tensor2 + tensor1 * tensor2

            @staticmethod
            @once_differentiable
            def backward(ctx, grad_output):
                self.assertFalse(torch.is_grad_enabled())
                t1, t2 = ctx.saved_tensors
                return (grad_output + grad_output * t2, None,
                        grad_output * ctx.pyscalar + grad_output * t1)

        x, y = self._function_test(MyFunction)
        self.assertEqual(graph_desc(x.grad.grad_fn),
                         'CloneBackward(Error(AccumulateGrad(), None, AccumulateGrad()))')
        self.assertEqual(graph_desc(y.grad.grad_fn),
                         'CloneBackward(Error(AccumulateGrad(), None, AccumulateGrad()))')

    def test_function_returns_input(self):
        class MyFunction(Function):
            @staticmethod
            def forward(ctx, x):
                return x

            @staticmethod
            def backward(ctx, grad):
                return grad * 2

        for shape in [(1,), ()]:
            v = torch.ones(shape, requires_grad=True)
            MyFunction.apply(v).backward()
            self.assertEqual(v.grad, torch.full(shape, 2))

            v.grad.data.zero_()
            MyFunction.apply(v.clone()).backward()
            self.assertEqual(v.grad, torch.full(shape, 2))

    def test_legacy_function_none_grad(self):
        class MyFunction(Function):
            def forward(self, x):
                return torch.zeros(2, 2, 2)

            def backward(self, grad_output):
                return None

        shape = (2, 3)
        v = torch.ones(shape, requires_grad=True)
        y = v[0, 0].expand(3, 5).t().sum()
        MyFunction()(y).sum().backward()
        self.assertEqual(v.grad.data, torch.zeros(shape))

    def test_legacy_function_deprecation_warning(self):
        with warnings.catch_warnings(record=True) as w:
            # Ensure warnings are being shown
            warnings.simplefilter("always")

            # Trigger Warning
            class MyFunction(Function):
                def forward(self, x):
                    return x

                def backward(self, grad_output):
                    return grad_output

            MyFunction()(torch.randn(3, 4))

            # Check warning occurs
            self.assertIn(
                'Legacy autograd function with non-static forward method is deprecated',
                str(w[0]))

    def test_invalid_gradients(self):
        class MyFunction(Function):
            @staticmethod
            def forward(ctx, x):
                return x * 2

            @staticmethod
            def backward(ctx, grad_output):
                return torch.randn(10, dtype=torch.float)

        with self.assertRaisesRegex(RuntimeError, 'expected shape'):
            input = torch.randn(5, 5, dtype=torch.float, requires_grad=True)
            MyFunction.apply(input).sum().backward()

    def test_accumulate_grad(self):
        grad_output = torch.ones(5, 5)

        def compute_grad(create_graph):
            x = torch.randn(5, 5, requires_grad=True)
            y = x + 2
            y.backward(grad_output, retain_graph=True)
            x_grad = x.grad
            x_grad_clone = x.grad.clone()
            y.backward(grad_output, create_graph=create_graph)
            return x_grad, x_grad_clone

        # Accumulate in-place when create_graph is False
        x_grad, x_grad_clone = compute_grad(create_graph=False)
        self.assertEqual(x_grad, x_grad_clone * 2)

        # Accumulate out-of-place when create_graph is False
        x_grad, x_grad_clone = compute_grad(create_graph=True)
        self.assertEqual(x_grad, x_grad_clone)

    def test_accumulate_grad_tensor_reference(self):
        def _test_grad_tensor(params_grad_tensor, backward_grad_tensor, should_preserve_reference):
            params = torch.tensor([1.5, 1.5]).requires_grad_()
            params.grad = params_grad_tensor
            grad_saved = params.grad
            params.backward(backward_grad_tensor)
            self.assertEqual(id(grad_saved) == id(params.grad), should_preserve_reference)

        # Accumulate dense gradient to sparse gradient will change the `params.grad` reference
        _test_grad_tensor(
            torch.sparse_coo_tensor(torch.tensor([[1, 1]]).long(), torch.tensor([1., 1.])),
            torch.tensor([1.5, 1.5]),
            False)

        # Accumulate dense gradient to dense gradient will preserve the `params.grad` reference
        _test_grad_tensor(
            torch.tensor([1.5, 1.5]),
            torch.tensor([1.5, 1.5]),
            True)

        # Accumulate sparse gradient to sparse gradient will preserve the `params.grad` reference
        _test_grad_tensor(
            torch.sparse_coo_tensor(torch.tensor([[1, 1]]).long(), torch.tensor([1., 1.])),
            torch.sparse_coo_tensor(torch.tensor([[1, 1]]).long(), torch.tensor([1., 1.])),
            True)

    @skipIfNoLapack
    def test_slogdet_sign(self):
        a = torch.randn(3, 3, requires_grad=True)
        s, logdet = a.slogdet()

        # test that sign should not require grad
        self.assertFalse(s.requires_grad)

        # test that backward through computation involving sign works
        def sign_mul_logdet(mat):
            s, logdet = mat.slogdet()
            return s * logdet

        u, s, v = a.detach().svd()
        s.abs_().clamp_(0.0001)
        for sign in (-1, 1):
            s[-1] = sign
            mat = torch.chain_matmul(u, s.diag(), v.t()).requires_grad_()
            gradcheck(sign_mul_logdet, mat)
            gradgradcheck(sign_mul_logdet, mat)

    def test_sum_to_with_empty_dim_grad(self):
        a = torch.rand(4, 0, requires_grad=True)
        b = torch.rand(4, 1, requires_grad=True)
        c = a + b
        assert c.shape == (4, 0)
        c.sum().backward()

        self.assertEqual(b.grad, torch.zeros(4, 1))
        self.assertEqual(a.grad, torch.zeros(4, 0))

    def test_hessian_vector(self):
        x = torch.randn(2, 2, requires_grad=True)
        y = torch.randn(2, 2, requires_grad=True)

        z = x ** 2 + y * x + y ** 2
        z.backward(torch.ones(2, 2), create_graph=True)

        x_grad = 2 * x.data + y.data
        y_grad = x.data + 2 * y.data
        self.assertEqual(x.grad.data, x_grad)
        self.assertEqual(y.grad.data, y_grad)

        grad_sum = 2 * x.grad + y.grad
        grad_sum.backward(torch.ones(2, 2))
        x_hv = torch.ones(2, 2) * 5
        y_hv = torch.ones(2, 2) * 4
        self.assertEqual(x.grad.data, x_grad + x_hv)
        self.assertEqual(y.grad.data, y_grad + y_hv)

    def test_grad(self):
        x = torch.randn(2, 2, requires_grad=True)
        y = torch.randn(2, 2, requires_grad=True)
        z = x ** 2 + y * x + y ** 2
        z.backward(torch.ones(2, 2), create_graph=True)

        x_grad = 2 * x.data + y.data
        y_grad = x.data + 2 * y.data
        self.assertEqual(x.grad.data, x_grad)
        self.assertEqual(y.grad.data, y_grad)

        grad_sum = 2 * x.grad + y.grad
        x_hv = torch.autograd.grad(
            outputs=[grad_sum], grad_outputs=[torch.ones(2, 2)],
            inputs=[x], create_graph=True)
        expected_x_hv = torch.ones(2, 2) * 5
        expected_y_hv = torch.ones(2, 2) * 4

        self.assertEqual(x_hv[0].data, expected_x_hv)
        self.assertEqual(x.grad.data, x_grad)
        self.assertEqual(y.grad.data, y_grad)

        # Test that grad_outputs and outputs have the same shape
        grad_out = torch.ones(2)
        try:
            torch.autograd.grad(
                outputs=[grad_sum], grad_outputs=[grad_out],
                inputs=[x], create_graph=True)
            self.assertFail()
        except RuntimeError as error:
            self.assertEqual(str(error), "Mismatch in shape: grad_output[0] has a shape of "
                             + str(grad_out.shape) + " and output[0] has a shape of "
                             + str(grad_sum.shape) + ".")

    def test_grad_nonleaf(self):
        x_init = torch.randn(2, 2, requires_grad=True)
        x = x_init
        y = torch.randn(2, 2, requires_grad=True)
        grad_output = torch.ones(2, 2)

        def fn(x):
            return x ** 2 + y * x + y ** 2

        for _ in range(5):
            grad_x, = torch.autograd.grad(
                fn(x), x, grad_outputs=grad_output, create_graph=True)

            grad_x_expected = 2 * x.data + y.data
            self.assertIsNone(y.grad)
            self.assertIsNone(x.grad)
            self.assertEqual(grad_x.data, grad_x_expected)

            x = x + 0.05 * grad_x

        val_init = fn(x_init).data.sum()
        val_final = fn(x).data.sum()
        self.assertGreater(val_final, val_init)

        x.backward(grad_output)
        self.assertIsNotNone(y.grad)
        self.assertIsNotNone(x_init.grad)

    def test_grad_nonleaf_many_outputs(self):
        # This checks an edge case for function callbacks
        # We want to capture two grads of a function, but can only
        # register a single callback.
        x = torch.randn(4, 2, requires_grad=True)
        a, b = x.chunk(2)

        def hook(*grads):
            hook_called[0] = True
        hook_called = [False]
        x.register_hook(hook)

        go = torch.randn(2, 2)
        grad_a, grad_b = torch.autograd.grad(
            (a + 2 * b), [a, b], grad_outputs=go, create_graph=True)

        self.assertEqual(grad_a.data, go)
        self.assertEqual(grad_b.data, go * 2)
        self.assertFalse(hook_called[0])
        self.assertIsNone(x.grad)

    def test_grad_nonleaf_register_hook(self):
        # This checks an edge case for register_hook.
        # We want to capture grad of a nonleaf tensor,
        # but avoid segfault during backward of other nonleaf tensors
        x = torch.randn(5, requires_grad=True)
        x_list = x.unbind()

        x0 = x_list[0]
        hook_results = [None]

        def hook(grad):
            hook_results[0] = grad
        x0.register_hook(hook)

        x_list[0].backward()
        self.assertEqual(hook_results[0], torch.tensor(1.))
        expected_grad = torch.tensor([1., 0, 0, 0, 0])
        self.assertEqual(x.grad, expected_grad)
        self.assertIsNone(x_list[0].grad)

        for i in range(1, 5, 1):
            x_list[i].backward()
            self.assertEqual(hook_results[0], None)
            expected_grad[i] = 1.0
            self.assertEqual(x.grad, expected_grad)
            self.assertIsNone(x_list[i].grad)

    def test_sharded_grad(self):
        leaves = [torch.zeros(5, 5, requires_grad=True) for _ in range(10)]
        intermediates = [l * i + l * l for i, l in enumerate(leaves)]
        loss = sum(v * i for i, v in enumerate(intermediates)).sum()

        # define a helper for dividing intermediates into groups
        def group(l, group_size):
            return (l[i:i + group_size] for i in range(0, len(l), group_size))

        # Compute the d loss / d intermediates in chunks of shard_size
        shard_size = 2
        d_intermediates = [d_i for intermediates_batch in group(intermediates, shard_size)
                           for d_i in torch.autograd.grad(loss, intermediates_batch)]
        # Compute rest of backward pass
        torch.autograd.backward(intermediates, d_intermediates)

        for i, l in enumerate(leaves):
            self.assertEqual(l.grad.data, i * i * (1 + l.data))

    def test_backward_badcalls(self):
        x = torch.ones(1)
        with self.assertRaisesRegex(RuntimeError, 'does not require grad'):
            x.backward()

    def test_grad_badcalls(self):
        x = torch.ones(1)
        y = x ** 2
        with self.assertRaisesRegex(RuntimeError, 'does not require grad'):
            torch.autograd.grad(x, y)
        with self.assertRaisesRegex(RuntimeError, 'does not require grad'):
            torch.autograd.grad(y, x)

        x = torch.ones(1, requires_grad=True)
        y = x ** 2
        torch.autograd.grad(y, x)  # this should succeed now

    def test_grad_fn_badcalls(self):
        error_regex = 'expected .* arguments, got .* instead'
        x = torch.ones(1, requires_grad=True)
        y = x ** 2
        with self.assertRaisesRegex(TypeError, error_regex):
            y.grad_fn(x.detach(), x.detach())  # too many
        with self.assertRaisesRegex(TypeError, error_regex):
            y.grad_fn()  # too few

        y.grad_fn(x.detach())  # this should succeed

    def test_grad_unreachable(self):
        x = torch.ones(1, requires_grad=True)
        y = torch.ones(1, requires_grad=True)
        # Make sure x and y have grad accumulators allocated
        z = x * 2
        w = y * 2

        grad_x, grad_y = torch.autograd.grad(x * 2, [x, y], allow_unused=True)
        self.assertEqual(grad_x, x * 2)
        self.assertIsNone(grad_y)

        # This is slightly different than the case above, because z doesn't even
        # have a grad accumulator allocated.
        z = torch.ones(1, requires_grad=True)
        grad_x, grad_z = torch.autograd.grad(x * 2, [x, z], allow_unused=True)
        self.assertEqual(grad_x, x * 2)
        self.assertIsNone(grad_z)

    def test_hooks(self):
        x = torch.ones(5, 5, requires_grad=True)
        y = Variable(torch.ones(5, 5) * 4, requires_grad=True)

        counter = [0]

        def bw_hook(inc, grad):
            self.assertIsInstance(grad, torch.Tensor)
            counter[0] += inc

        z = x ** 2 + x * 2 + x * y + y
        x.register_hook(lambda *args: bw_hook(0, *args))
        test = z.register_hook(lambda *args: bw_hook(1, *args))
        z.backward(torch.ones(5, 5), retain_graph=True)
        self.assertEqual(counter[0], 1)

        test2 = z.register_hook(lambda *args: bw_hook(2, *args))
        z.backward(torch.ones(5, 5), retain_graph=True)
        self.assertEqual(counter[0], 4)

        test2.remove()
        z.backward(torch.ones(5, 5), retain_graph=True)
        self.assertEqual(counter[0], 5)

        def bw_hook_modify(grad):
            return grad.mul(2)

        test.remove()
        z.register_hook(bw_hook_modify)
        y.grad.data.zero_()
        z.backward(torch.ones(5, 5), retain_graph=True)
        self.assertEqual(y.grad.data, (x.data + 1) * 2)

        y.register_hook(bw_hook_modify)
        y.grad.data.zero_()
        z.backward(torch.ones(5, 5))
        self.assertEqual(y.grad.data, (x.data + 1) * 4)

    def test_hooks_cpp(self):
        # Tests hooks for autograd function implemented in C++
        bn = torch.nn.BatchNorm1d(5, affine=False)
        bn.eval()

        counter = [0]

        def bw_hook(grad):
            counter[0] += 1
            return grad * 2

        x = torch.ones(5, 5, requires_grad=True)
        z = bn(x)
        z.register_hook(bw_hook)
        z.sum().backward()

        self.assertEqual(counter[0], 1, 'bw_hook not called')
        self.assertEqual(x.grad.data, torch.ones(5, 5) * 2)

    def test_hook_none(self):
        # WARNING: this is a test for autograd internals.
        # You should never have to use such things in your code.
        class NoneGradientFunction(Function):
            @staticmethod
            def forward(ctx, x, y):
                assert ctx.needs_input_grad[0]
                assert not ctx.needs_input_grad[1]
                return x, y

            @staticmethod
            def backward(ctx, grad_x, grad_y):
                return grad_x, None

        was_called = [False]

        def hook(grad):
            self.assertIsNotNone(grad)
            was_called[0] = True

        x = torch.randn(5, 5, requires_grad=True)
        y = torch.randn(5, 5)
        rx, ry = NoneGradientFunction.apply(x, y)
        rx.register_hook(hook)
        ry.register_hook(hook)
        sum(rx, ry).sum().backward()
        self.assertTrue(was_called[0])

    def test_retain_grad(self):
        input = torch.rand(1, 3, requires_grad=True)
        h1 = input * 3
        out = (h1 * h1).sum()

        # It should be possible to call retain_grad() multiple times
        h1.retain_grad()
        h1.retain_grad()

        # Gradient should be accumulated
        out.backward(retain_graph=True)
        self.assertEqual(h1.data * 2, h1.grad.data)
        out.backward(retain_graph=True)
        self.assertEqual(h1.data * 4, h1.grad.data)

        input.grad.data.zero_()
        # It should be a no-op for leaves
        input.retain_grad()
        input.retain_grad()
        out.backward()
        self.assertEqual(input.data * 18, input.grad.data)

    def test_retain_grad_cycle(self):
        import gc
        import weakref
        counter = [0]
        refs = [None]

        x = torch.ones(5, 5, requires_grad=True)

        def run_test():
            y = x * 2
            y.retain_grad()

            def inc(*args):
                counter[0] += 1
            refs[0] = weakref.ref(y, inc)
            return y / 2

        z = run_test()
        gc.collect()
        self.assertIsNone(refs[0]())
        self.assertEqual(counter[0], 1)
        z.sum().backward()

    def test_backward(self):
        v_t = torch.randn(5, 5)
        x_t = torch.randn(5, 5)
        y_t = torch.rand(5, 5) + 0.1
        z_t = torch.randn(5, 5)
        grad_output = torch.randn(5, 5)
        v = Variable(v_t, requires_grad=True)
        x = Variable(x_t, requires_grad=True)
        y = Variable(y_t, requires_grad=True)
        z = Variable(z_t, requires_grad=True)

        v.backward(grad_output)
        self.assertEqual(v.grad.data, grad_output)

        a = x + (y * z) + 4 * z ** 2 * x / y
        a.backward(grad_output)
        x_grad = 4 * z_t.pow(2) / y_t + 1
        y_grad = z_t - 4 * x_t * z_t.pow(2) / y_t.pow(2)
        z_grad = 8 * x_t * z_t / y_t + y_t
        self.assertEqual(x.grad.data, x_grad * grad_output)
        self.assertEqual(y.grad.data, y_grad * grad_output)
        self.assertEqual(z.grad.data, z_grad * grad_output)

    def test_sparse_backward(self):
        class FixedGradientFunction(Function):
            @staticmethod
            def forward(ctx, x, grad_x):
                ctx.save_for_backward(grad_x)
                return x

            @staticmethod
            def backward(ctx, grad_x):
                saved_grad_x, = ctx.saved_tensors
                return saved_grad_x, None

        size = torch.Size([6, 3, 2])
        i1 = torch.LongTensor([
            [0, 3, 4],
            [0, 2, 2],
        ])
        v1 = torch.DoubleTensor([[1, 2], [4, 5], [7, 8]])
        sparse_grad1 = torch.sparse.DoubleTensor(i1, v1, size)
        i2 = torch.LongTensor([
            [0, 1, 3, 4],
            [0, 1, 2, 2],
        ])
        v2 = torch.DoubleTensor([[1, 2], [4, 3], [4, 5], [7, 8]])
        sparse_grad2 = torch.sparse.DoubleTensor(i2, v2, size)
        dense_grad = torch.rand(size).double()
        fn = FixedGradientFunction

        # sparse first
        x = torch.randn(size, requires_grad=True)
        (fn.apply(x, sparse_grad1) + fn.apply(x, dense_grad) + fn.apply(x, sparse_grad2)).sum().backward()
        self.assertEqual(x.grad, dense_grad + sparse_grad1 + sparse_grad2)
        # dense first
        x = torch.randn(size, requires_grad=True)
        (fn.apply(x, dense_grad) + fn.apply(x, sparse_grad1) + fn.apply(x, sparse_grad2)).sum().backward()
        self.assertEqual(x.grad, dense_grad + sparse_grad1 + sparse_grad2)
        # sparse only
        x = torch.randn(size, requires_grad=True)
        (fn.apply(x, sparse_grad1) + fn.apply(x, sparse_grad2)).sum().backward()
        self.assertEqual(x.grad, sparse_grad1 + sparse_grad2)

    def test_sparse_mm_backward(self):
        size = (3, 3)
        sparse = torch.sparse_coo_tensor(size, requires_grad=True)
        dense = torch.randn(size, requires_grad=True)

        z = sparse.mm(dense)
        with self.assertRaisesRegex(RuntimeError,
                                    "calculating the gradient of a sparse Tensor argument to mm is not supported."):
            z.sum().backward()

        z = dense.addmm(sparse, dense)
        with self.assertRaisesRegex(RuntimeError,
                                    "calculating the gradient of a sparse Tensor argument to mm is not supported."):
            z.sum().backward()


    def test_multi_backward(self):
        x = torch.randn(5, 5, requires_grad=True)
        y = torch.randn(5, 5, requires_grad=True)

        q = torch.randn(5, 5, requires_grad=True)

        a = torch.randn(5, 5, requires_grad=True)
        b = torch.randn(5, 5, requires_grad=True)

        q2 = q * 2
        z = x + y + q2
        c = a * b + q2
        grad_z = torch.randn(5, 5)
        grad_c = torch.randn(5, 5)
        torch.autograd.backward([z, c], [grad_z, grad_c])

        self.assertEqual(x.grad.data, grad_z)
        self.assertEqual(y.grad.data, grad_z)
        self.assertEqual(a.grad.data, grad_c * b.data)
        self.assertEqual(b.grad.data, grad_c * a.data)
        self.assertEqual(q.grad.data, (grad_c + grad_z) * 2)

    def test_multi_backward_no_grad(self):
        x = torch.randn(5, 5, requires_grad=True)
        y = torch.randn(5, 5, requires_grad=False)

        z = x + y
        q = y * 2

        # NB: we currently raise an exception if any arguments to backwards
        # have requires_grad=False and don't have a grad_fn. We may want to
        # relax that check to a warning.
        def call_backwards():
            torch.autograd.backward([z, q], [torch.ones(5, 5), torch.ones(5, 5)])
        self.assertRaises(RuntimeError, call_backwards)

    def test_dependent_backward(self):
        x = torch.randn(10, requires_grad=True)
        y = x ** 2
        z = y ** 3

        go_y = torch.randn(10)
        go_z = torch.randn(10)
        torch.autograd.backward([y, z], [go_y, go_z])

        xd = x.data
        self.assertEqual(x.grad.data, 2 * xd * go_y + 6 * xd.pow(5) * go_z)

    def test_save_output_nr(self):
        x = torch.randn(10, requires_grad=True)

        class MultiOutputFn(Function):
            @staticmethod
            def forward(ctx, x):
                return x[:5], x[5:]

            @staticmethod
            def backward(ctx, *grad):
                return torch.cat(grad)

        a, b = MultiOutputFn.apply(x)
        self.assertEqual(b.output_nr, 1)

        class TestFn(Function):
            @staticmethod
            def forward(ctx, b):
                ctx.save_for_backward(b)
                return b * 2

            @staticmethod
            def backward(ctx, grad_b):
                b, = ctx.saved_tensors
                self.assertEqual(b.output_nr, 1)

        TestFn.apply(b).sum().backward()

    def test_free_deep_graph(self):
        def scope():
            depth = 150000
            x = torch.randn(1, requires_grad=True)
            y = x.clone()

            # build a "chain" computation graph
            for _ in range(depth):
                y = y + y * 0.000001

            # graph deletion occurs when the above locals go out of scope.
            # In this case `del y` will trigger it but it's easier to leave
            # it to Python to delete the locals.

        # Should not stack overflow
        scope()

    def test_free_deep_graph_complicated(self):
        def scope():
            depth = 100000
            randchoice = torch.randint(2, [depth, 2])
            x = torch.randn(1, requires_grad=True)
            y = x.clone()

            # Hold the two previous values
            prev_values = [None, None]

            # Build a "chain with skip connections" graph
            for _ in range(depth):
                prev_tensors = [tensor for tensor in prev_values[:-1]
                                if tensor is not None]
                prev_values.append(y)
                prev_values.pop(0)

                # Definitely pick one tensor to add
                y += y * 0.000001

                # Possibly add other tensors
                nprev = len(prev_tensors)
                if nprev == 2:
                    y += randchoice[depth].mul(torch.cat(prev_tensors)).sum()

            # graph deletion occurs when the above locals go out of scope.

        # Should not stack overflow
        scope()

    def test_free_deep_graph_pyfunction(self):
        class MyOp(Function):
            @staticmethod
            def forward(ctx, tensor1, tensor2):
                return tensor1 + tensor2

            @staticmethod
            def backward(ctx, grad_output):
                return grad_output, grad_output

        def scope():
            depth = 150000
            x = torch.randn(1, requires_grad=True)
            y = x.clone()

            # build deeply nested computation graph
            for _ in range(depth):
                y = MyOp.apply(y, y)

            # graph deletion occurs when the above locals go out of scope.

        # Should not stack overflow
        scope()

    def test_no_unnecessary_save(self):
        # If we kept x in the derivative Function of x * 2 we would
        # get an error in the backward that would complain that we've
        # modified x, which was needed for gradient computation.
        # Since we should elide unnecessary saves, this test should pass.
        mu = torch.ones(1, requires_grad=True)
        x = torch.empty(1)
        loss = 0
        for i in range(3):
            x.detach_()
            x.copy_(mu + i)
            ft = torch.tensor([float(i)])
            multiplied = x * ft
            s = multiplied.sum()
            loss += s
        loss.backward()

    def test_no_grad(self):
        x = torch.ones(5, 5, requires_grad=True)
        y = Variable(torch.ones(5, 5) * 4)
        with torch.no_grad():
            w = x + y

        @torch.no_grad()
        def adder(x, y):
            return x + y

        z = adder(x, y)

        self.assertFalse(w.requires_grad)
        self.assertRaises(RuntimeError, lambda: w.backward(torch.ones(5, 5)))
        self.assertIsNone(w.grad_fn)
        self.assertFalse(z.requires_grad)
        self.assertRaises(RuntimeError, lambda: z.backward(torch.ones(5, 5)))
        self.assertIsNone(z.grad_fn)

        # test nested decorator and with-statement on no_grad
        with torch.no_grad():
            self.assertFalse(torch.is_grad_enabled())
            w = adder(x, y)
            self.assertFalse(torch.is_grad_enabled())

    def test_set_grad_generator_functions(self):
        @torch.no_grad()
        def gen_no_grad():
            for i in range(10):
                self.assertEqual(torch.is_grad_enabled(), False)
                yield i

        with torch.enable_grad():
            for _ in gen_no_grad():
                self.assertEqual(torch.is_grad_enabled(), True)

        @torch.enable_grad()
        def gen_enable_grad():
            for i in range(10):
                self.assertEqual(torch.is_grad_enabled(), True)
                yield i

        with torch.no_grad():
            for _ in gen_enable_grad():
                self.assertEqual(torch.is_grad_enabled(), False)

    def test_no_grad_python_function(self):
        """Python Functions should respect grad mode."""
        x = torch.ones(5, 5, requires_grad=True)

        class MyOp(Function):
            @staticmethod
            def forward(self, x):
                return x + 1

            @staticmethod
            def backward(self, dy):
                return dy

        with torch.no_grad():
            y = MyOp.apply(x)
        self.assertFalse(y.requires_grad)

    def test_indexing(self):
        x = torch.arange(1., 17).view(4, 4)
        y = Variable(x, requires_grad=True)

        def compare(x, y, idx, indexed_tensor, indexed_var):
            indexed_var_t = indexed_var.data
            if not isinstance(indexed_tensor, torch.Tensor):
                indexed_var_t = indexed_var_t[0]
            self.assertEqual(indexed_tensor, indexed_var_t)

            indexed_var.sum().backward()
            expected_grad = torch.Tensor(x.size()).fill_(0)
            expected_grad[idx] = 1
            self.assertEqual(y.grad.data, expected_grad)

        def check_index(x, y, idx):
            if y.grad is not None:
                y.grad.data.zero_()
            indexed_tensor = x[idx]
            indexed_var = y[idx]
            compare(x, y, idx, indexed_tensor, indexed_var)

        check_index(x, y, 1)
        check_index(x, y, (1, 1))
        check_index(x, y, slice(1, None))
        check_index(x, y, slice(None, 2))
        check_index(x, y, (slice(None, 2), 2))
        check_index(x, y, (slice(1, 2), 2))
        check_index(x, y, (1, slice(2, None)))
        check_index(x, y, (slice(None, None), slice(2, None)))
        check_index(x, y, torch.LongTensor([0, 2]))
        check_index(x, y, torch.rand(4, 4).bernoulli().bool())
        check_index(x, y, (Ellipsis, slice(2, None)))
        check_index(x, y, ([0], [0]))
        check_index(x, y, ([1, 2, 3], [0]))
        check_index(x, y, ([1, 2], [2, 1]))
        check_index(x, y, ([[1, 2], [3, 0]], [[0, 1], [2, 3]]))
        check_index(x, y, ([slice(None), [2, 3]]))
        check_index(x, y, ([[2, 3], slice(None)]))

        # advanced indexing, with less dim, or ellipsis
        check_index(x, y, ([0]))
        check_index(x, y, ([0], ))

        x = torch.arange(1., 49).view(4, 3, 4)
        y = Variable(x, requires_grad=True)

        check_index(x, y, (slice(None), [0], [0]))
        check_index(x, y, ([0], [0], slice(None)))
        check_index(x, y, (slice(None), [0, 1, 2], [0]))
        check_index(x, y, ([0, 1, 2], [0], slice(None)))
        check_index(x, y, (slice(None), [1, 2], [2, 1]))
        check_index(x, y, ([1, 2], [2, 1], slice(None)))
        check_index(x, y, (slice(None), [[1, 2], [2, 0]], [[0, 1], [2, 3]]))
        check_index(x, y, ([[1, 2], [3, 0]], [[0, 1], [2, 2]], slice(None)))
        check_index(x, y, (slice(None), slice(None), [2, 1]))
        check_index(x, y, (slice(None), [2, 1], slice(None)))
        check_index(x, y, ([2, 1], slice(None), slice(None)))

        # advanced indexing, with less dim, or ellipsis
        check_index(x, y, ([0], ))
        check_index(x, y, ([0], slice(None)))
        check_index(x, y, ([0], Ellipsis))
        check_index(x, y, ([1, 2], [0, 1]))
        check_index(x, y, ([1, 2], [0, 1], Ellipsis))
        check_index(x, y, (Ellipsis, [1, 2], [0, 1]))

        # advanced indexing, with a tensor wrapped in a variable
        z = torch.LongTensor([0, 1])
        zv = Variable(z, requires_grad=False)
        seq = [z, Ellipsis]
        seqv = [zv, Ellipsis]

        if y.grad is not None:
            y.grad.data.zero_()
        indexed_tensor = x[seq]
        indexed_var = y[seqv]
        compare(x, y, seq, indexed_tensor, indexed_var)

    def test_indexing_duplicates(self):
        x = torch.arange(1., 17).view(4, 4)
        y = Variable(x, requires_grad=True)

        idx = torch.LongTensor([1, 1, 3, 2, 1, 2])
        y[idx].sum().backward()
        expected_grad = torch.zeros(4, 4)
        for i in idx:
            expected_grad[i] += 1
        self.assertEqual(y.grad.data, expected_grad)

        # with advanced indexing
        x = torch.arange(1., 17).view(4, 4)
        y = Variable(x, requires_grad=True)

        idx = [[1, 1, 3, 2, 1, 2], [0]]
        y[idx].sum().backward()
        expected_grad = torch.zeros(4, 4)
        for i in idx[0]:
            for j in idx[1]:
                expected_grad[i][j] += 1

        self.assertEqual(y.grad.data, expected_grad)

        x = torch.arange(1., 17).view(4, 4)
        y = Variable(x, requires_grad=True)
        idx = [[[1, 2], [0, 0]], [[0, 1], [1, 1]]]
        y[idx].sum().backward()
        expected_grad = torch.Tensor([[0, 2, 0, 0],
                                      [1, 0, 0, 0],
                                      [0, 1, 0, 0],
                                      [0, 0, 0, 0]])
        self.assertEqual(y.grad.data, expected_grad)

        x = torch.arange(1., 65).view(4, 4, 4)
        y = Variable(x, requires_grad=True)

        idx = [[1, 1, 1], slice(None), slice(None)]
        y[idx].sum().backward()
        expected_grad = torch.Tensor(4, 4, 4).zero_()
        expected_grad[1].fill_(3)
        self.assertEqual(y.grad.data, expected_grad)

    def test_index_backward_does_not_save_tensor(self):
        # Example from https://github.com/pytorch/pytorch/issues/24853.
        # if `index(tensor, indices)` saves `tensor` for backwards, then it will
        # trigger a version check on `tensor` during the backward pass, which
        # will cause the following code to error because `tensor` gets modified
        # by the indexing line.
        a = torch.tensor([1., 0, 0])
        b = torch.zeros(3, requires_grad=True)
        tensor = b + 0
        tensor[a != 0] = tensor[a != 0]
        tensor.backward(torch.zeros_like(tensor))

    def test_volatile_deprecated(self):
        v = torch.autograd.torch.randn(3, 3)
        with warnings.catch_warnings(record=True) as w:
            self.assertFalse(v.volatile)
        self.assertIn('volatile', str(w[0].message))

    def test_saved_variables_deprecated(self):
        class MyFunction(Function):
            @staticmethod
            def forward(ctx, tensor1, tensor2):
                ctx.save_for_backward(tensor1, tensor2)
                return tensor1 + tensor2

            @staticmethod
            def backward(ctx, grad_output):
                var1, var2 = ctx.saved_variables
                return (grad_output, grad_output)

        with warnings.catch_warnings(record=True) as warns:
            warnings.simplefilter("always")
            x = torch.randn((3, 3), requires_grad=True)
            y = torch.randn((3, 3), requires_grad=True)
            model = MyFunction()
            model.apply(x, y).sum().backward()

            has_deprecated = map(lambda warn:
                                 'deprecated' in str(warn) and
                                 'saved_variables' in str(warn),
                                 warns)
            has_deprecated = reduce(lambda x, y: x or y, has_deprecated)
            self.assertTrue(has_deprecated)

    def test_requires_grad(self):
        x = torch.randn(5, 5)
        y = torch.randn(5, 5)
        z = torch.randn(5, 5, requires_grad=True)
        a = x + y
        self.assertFalse(a.requires_grad)
        b = a + z
        self.assertTrue(b.requires_grad)

        def error():
            raise RuntimeError
        # Make sure backward isn't called on these
        a._backward_hooks = OrderedDict()
        x._backward_hooks = OrderedDict()
        y._backward_hooks = OrderedDict()
        a._backward_hooks['test'] = error
        x._backward_hooks['test'] = error
        y._backward_hooks['test'] = error
        b.backward(torch.ones(5, 5))

    def test_requires_grad_(self):
        x = torch.randn(5, 5)
        y = torch.randn(5, 5, requires_grad=True)
        self.assertIs(x, x.requires_grad_())
        self.assertTrue(x.requires_grad)
        self.assertIs(y, y.requires_grad_())
        self.assertTrue(y.requires_grad)
        self.assertIs(x, x.requires_grad_(True))
        self.assertTrue(x.requires_grad)
        self.assertIs(y, y.requires_grad_(True))
        self.assertTrue(y.requires_grad)
        z = x * y
        self.assertRaises(RuntimeError, lambda: z.requires_grad_(False))
        self.assertIs(z, z.requires_grad_())
        self.assertTrue(z.requires_grad)
        self.assertIs(z, z.requires_grad_(True))
        self.assertTrue(z.requires_grad)

        self.assertIs(x, x.requires_grad_(False))
        self.assertFalse(x.requires_grad)
        self.assertIs(y, y.requires_grad_(False))
        self.assertFalse(y.requires_grad)

    def test_requires_grad_inplace(self):
        a = torch.randn(5, 5)
        b = torch.randn(5, 5, requires_grad=True)
        a += b
        self.assertTrue(a.requires_grad)

        # non-leaf Variable
        a = torch.randn(5, 5) + 0
        b = torch.randn(5, 5, requires_grad=True)
        a += b
        self.assertTrue(a.requires_grad)

    def test_no_requires_grad_inplace(self):
        # basic case, should be able to modify inplace while requires_grad is False
        a = torch.randn(2, 3)
        a.add_(5)
        a.requires_grad = True
        a.sum().backward()
        self.assertEqual(a.grad.data, torch.ones(2, 3))

        # same but with a view
        a = torch.randn(2, 3)
        b = a[:]
        b.add_(5)
        a.requires_grad = True
        a.sum().backward()
        self.assertEqual(a.grad.data, torch.ones(2, 3))

        # should fail if requires_grad = True when we modify inplace
        a = torch.randn(2, 3)
        b = a[:]
        a.requires_grad = True
        with self.assertRaises(RuntimeError):
            a.add_(5)
        with self.assertRaises(RuntimeError):
            b.add_(5)

    def test_attribute_deletion(self):
        x = torch.randn((5, 5), requires_grad=True)
        del x.grad
        self.assertIsNone(x.grad)
        with self.assertRaises(RuntimeError):
            del x.data
        with self.assertRaises(TypeError):
            x.data = None
        with self.assertRaises(RuntimeError):
            del x.requires_grad
        with self.assertRaises(RuntimeError):
            del x._grad_fn
        with self.assertRaises(RuntimeError):
            del x._backward_hooks

    def test_duplicate_backward_root(self):
        a = torch.randn(5, 5, requires_grad=True)
        b = torch.randn(5, 5, requires_grad=True)

        x = a * b
        grad_output = torch.randn_like(x)
        torch.autograd.backward([x, x], [grad_output, grad_output])

        self.assertEqual(a.grad.data, b.data * grad_output * 2)
        self.assertEqual(b.grad.data, a.data * grad_output * 2)

    def test_backward_no_grad(self):
        a = torch.randn(5, 5, requires_grad=True)
        b = a + 2
        with self.assertRaises(RuntimeError):
            torch.autograd.backward([b], [None])

    def test_backward_twice_with_saved_values(self):
        b = torch.randn(3, requires_grad=True, dtype=torch.double)
        c = torch.zeros(3, dtype=torch.double)
        c[[1, 2]] = b[[1, 1]]
        c.backward(torch.tensor([1, 1, 1], dtype=torch.double))
        self.assertRaisesRegex(RuntimeError, 'Specify retain_graph=True',
                               lambda: c.backward(torch.tensor([1, 1, 1], dtype=torch.double)))

    def test_backward_twice_retained_graph_with_saved_values(self):
        b = torch.randn(3, requires_grad=True, dtype=torch.double)
        c = torch.zeros(3, dtype=torch.double)
        c[[1, 2]] = b[[1, 1]]
        c.backward(torch.tensor([1, 1, 1], dtype=torch.double), retain_graph=True)
        c.backward(torch.tensor([1, 1, 1], dtype=torch.double))

    def test_backward_twice_without_saved_values(self):
        b = torch.randn(3, requires_grad=True, dtype=torch.double)
        c = b + 1
        c.backward(torch.tensor([1, 1, 1], dtype=torch.double))
        c.backward(torch.tensor([1, 1, 1], dtype=torch.double))

    def test_backward_twice_retained_graph_without_saved_values(self):
        b = torch.randn(3, requires_grad=True, dtype=torch.double)
        c = torch.zeros(3, dtype=torch.double)
        c[[1, 2]] = b[[1, 1]]
        c.backward(torch.tensor([1, 1, 1], dtype=torch.double), retain_graph=True)
        c.backward(torch.tensor([1, 1, 1], dtype=torch.double))

    def test_next_functions(self):
        x = torch.randn(5, 5, requires_grad=True)
        y = torch.randn(5, 5, requires_grad=True)

        a = x + y
        self.assertIsNotNone(a.grad_fn)
        next_functions = a.grad_fn.next_functions
        self.assertEqual(len(next_functions), 2)
        self.assertIsInstance(next_functions[0][0], torch._C._functions.AccumulateGrad)
        self.assertEqual(next_functions[0][1], 0)
        self.assertIsInstance(next_functions[1][0], torch._C._functions.AccumulateGrad)
        self.assertEqual(next_functions[1][1], 0)

        b = a + 5
        next_functions = b.grad_fn.next_functions
        self.assertEqual(len(next_functions), 2)
        self.assertIs(next_functions[0][0], a.grad_fn)
        self.assertIs(next_functions[1][0], None)

    def test_inplace(self):
        x = torch.ones(5, 5, requires_grad=True)
        y = Variable(torch.ones(5, 5) * 4, requires_grad=True)

        z = x * y
        q = z + y
        w = z * y
        z.add_(2)
        # Add doesn't need it's inputs to do backward, so it shouldn't raise
        q.backward(torch.ones(5, 5), retain_graph=True)
        # Mul saves both inputs in forward, so it should raise
        self.assertRaises(RuntimeError, lambda: w.backward(torch.ones(5, 5)))

        z = x * y
        q = z * y
        r = z + y
        w = z.add_(y)
        # w is a the last expression, so this should succeed
        w.backward(torch.ones(5, 5), retain_graph=True)
        # r doesn't use the modified value in backward, so it should succeed
        r.backward(torch.ones(5, 5), retain_graph=True)
        # q uses dirty z, so it should raise
        self.assertRaises(RuntimeError, lambda: q.backward(torch.ones(5, 5)))

        x.grad.data.zero_()
        m = x / 2
        z = m + y / 8
        q = z * y
        r = z + y
        prev_version = z._version
        w = z.exp_()
        self.assertNotEqual(z._version, prev_version)
        r.backward(torch.ones(5, 5), retain_graph=True)
        self.assertEqual(x.grad.data, torch.ones(5, 5) / 2)
        w.backward(torch.ones(5, 5), retain_graph=True)
        self.assertEqual(x.grad.data, torch.Tensor(5, 5).fill_((1 + math.e) / 2))
        self.assertRaises(RuntimeError, lambda: q.backward(torch.ones(5, 5)))

        leaf = torch.ones(5, 5, requires_grad=True)
        x = leaf.clone()
        x.add_(10)
        self.assertEqual(x.data, torch.ones(5, 5) * 11)
        # x should be still usable
        y = x + 2
        y.backward(torch.ones(5, 5))
        self.assertEqual(leaf.grad.data, torch.ones(5, 5))
        z = x * y
        x.add_(2)
        self.assertRaises(RuntimeError, lambda: z.backward(torch.ones(5, 5)))

    def test_mark_non_differentiable(self):
        class MyFunction(Function):
            @staticmethod
            def forward(ctx, input):
                output = input > 0
                ctx.mark_non_differentiable(output)
                return output

            @staticmethod
            def backward(ctx, grad_output):
                return (grad_output * 0).type(torch.DoubleTensor)

        x = torch.randn(5, 5, requires_grad=True)
        mask = MyFunction.apply(x)
        self.assertFalse(mask.requires_grad)
        y = x.masked_fill(mask, 0)
        y.sum().backward()

    def test_mark_non_differentiable_mixed(self):
        class MyFunction(Function):
            @staticmethod
            def forward(ctx, input):
                a = input + 1
                b = input + 2
                ctx.mark_non_differentiable(a)
                return a, b

            @staticmethod
            def backward(ctx, grad_a, grad_b):
                self.assertTrue((grad_a == 0).all())
                self.assertTrue((grad_b == 1).all())
                return grad_b

        x = torch.randn(5, 5, requires_grad=True)
        a, b = MyFunction.apply(x)
        self.assertFalse(a.requires_grad)
        self.assertTrue(b.requires_grad)
        b.sum().backward()
        self.assertEqual(x.grad.data, torch.ones(5, 5))

    def test_mark_non_differentiable_none(self):
        # This used to segfault because MyFunction would send back null
        # gradients to MulBackward, which is implemented in C++. C++
        # implemented functions expect incoming  grad_ouptuts to be non-null.
        class MyFunction(Function):
            @staticmethod
            def forward(ctx, input):
                output = input.clone()
                ctx.mark_non_differentiable(output)
                return output

            @staticmethod
            def backward(ctx, grad_output):
                return None

        x = torch.randn(5, 5, requires_grad=True)
        r = MyFunction.apply(x * x)
        (r * x).sum().backward()

    def test_return_duplicate(self):
        class DoubleDuplicate(Function):
            @staticmethod
            def forward(ctx, x):
                output = x * 2
                return output, output

            @staticmethod
            def backward(ctx, grad1, grad2):
                return grad1 * 2 + grad2 * 2

        def fn(x):
            a, b = DoubleDuplicate.apply(x)
            self.assertIs(a, b)
            return a + b

        x = torch.randn(5, 5, requires_grad=True)
        gradcheck(fn, [x])
        gradgradcheck(fn, [x])

    def test_return_duplicate_inplace(self):
        class DoubleInplace(Function):
            @staticmethod
            def forward(ctx, x):
                x.mul_(2)
                ctx.mark_dirty(x)
                return x, x

            @staticmethod
            def backward(ctx, grad1, grad2):
                return grad1 * 2 + grad2 * 2

        def inplace_fn(x):
            a, b = DoubleInplace.apply(x.clone())
            self.assertIs(a, b)
            return a + b

        x = torch.randn(5, 5, requires_grad=True)
        gradcheck(inplace_fn, [x])
        gradgradcheck(inplace_fn, [x])

        # Can't modify leaf variables in-place
        self.assertRaises(RuntimeError, lambda: InplaceFunction.apply(x))
        # Functions which modify views in-place must return only one output
        self.assertRaises(RuntimeError, lambda: InplaceFunction.apply(x.clone()[0]))

    @suppress_warnings
    def test_resize(self):
        x = torch.ones(2, 3)
        self.assertTrue(x.resize(3, 2).size() == (3, 2))

    def _test_setitem(self, size, index):
        x = torch.ones(*size, requires_grad=True)
        y = x + 2
        y_version = y._version
        y[index] = 2
        self.assertNotEqual(y._version, y_version)
        y.backward(torch.ones(*size))
        expected_grad = torch.ones(*size)
        expected_grad[index] = 0
        self.assertEqual(x.grad, expected_grad)

    def _test_setitem_tensor(self, size, index):
        x = torch.ones(*size, requires_grad=True)
        y = x + 2
        y_version = y._version
        value = x.new(x[index].size()).fill_(7)
        value.requires_grad = True
        y[index] = value
        self.assertNotEqual(y._version, y_version)
        y.backward(torch.ones(*size))
        expected_grad_input = torch.ones(*size)
        expected_grad_input[index] = 0
        self.assertEqual(x.grad, expected_grad_input)
        self.assertEqual(value.grad, torch.ones_like(value))

        # case when x broadcasts to as y[1]
        x = torch.randn(4, requires_grad=True)
        y = torch.zeros(2, 3, 4)
        y[1] = x
        y.backward(torch.randn(2, 3, 4))
        self.assertEqual(x.size(), x.grad.size())

    def test_setitem(self):
        self._test_setitem((5, 5), 1)
        self._test_setitem((5,), 1)
        self._test_setitem((1,), 0)
        self._test_setitem((10,), [[0, 4, 2]])
        self._test_setitem((5, 5), [[0, 4], [2, 2]])
        self._test_setitem((5, 5, 5), [slice(None), slice(None), [1, 3]])
        self._test_setitem((5, 5, 5), [slice(None), [1, 3], slice(None)])
        self._test_setitem((5, 5, 5), [[1, 3], slice(None), slice(None)])
        self._test_setitem((5, 5, 5), [slice(None), [2, 4], [1, 3]])
        self._test_setitem((5, 5, 5), [[1, 3], [2, 4], slice(None)])
        self._test_setitem_tensor((5, 5), 3)
        self._test_setitem_tensor((5, 5), [[0, 1], [1, 0]])
        self._test_setitem_tensor((5,), 3)
        self._test_setitem_tensor((5,), Variable(torch.LongTensor([3]), requires_grad=False).sum())
        self._test_setitem_tensor((5,), [[0, 1, 2, 3]])
        self._test_setitem_tensor((5, 5, 5), [slice(None), slice(None), [1, 3]])
        self._test_setitem_tensor((5, 5, 5), [slice(None), [1, 3], slice(None)])
        self._test_setitem_tensor((5, 5, 5), [[1, 3], slice(None), slice(None)])
        self._test_setitem_tensor((5, 5, 5), [slice(None), [2, 4], [1, 3]])
        self._test_setitem_tensor((5, 5, 5), [[1, 3], [2, 4], slice(None)])
        self._test_setitem_tensor((5, 5, 5), [Variable(torch.LongTensor([1,
                                              3]), requires_grad=False), [2, 4], slice(None)])

    def test_setitem_mask(self):
        mask = torch.BoolTensor(5, 5).bernoulli_()
        self._test_setitem((5, 5), Variable(mask))
        self._test_setitem((5,), Variable(mask[0]))
        self._test_setitem((1,), Variable(mask[0, 0:1]))
        self._test_setitem_tensor((5, 5), Variable(mask))
        self._test_setitem_tensor((5,), Variable(mask[0]))

    def test_select_sum(self):
        # both select and sum return Scalars in ATen; ensure they work together.
        x = torch.randn(10, requires_grad=True)

        def func(x):
            return x.select(0, 1).sum()

        gradcheck(func, [x])
        gradgradcheck(func, [x])

    def test_stack(self):
        x = torch.randn(10, 10, requires_grad=True)
        y = torch.randn(10, 10, requires_grad=True)
        z = torch.randn(10, 10, requires_grad=True)
        stacked = torch.stack([x, y, z], 0)
        grad = torch.randn(3, 10, 10)
        stacked.backward(grad)
        self.assertEqual(x.grad.data, grad[0])
        self.assertEqual(y.grad.data, grad[1])
        self.assertEqual(z.grad.data, grad[2])

    def test_unbind(self):
        stacked = torch.randn(3, 10, 10, requires_grad=True)
        x, y, z = stacked.unbind()
        grad = torch.randn(3, 10, 10)
        torch.autograd.backward([x, y, z], grad.unbind())
        self.assertEqual(stacked.grad.data, grad)
        # check that it works with only one gradient provided (#9977)
        for i in range(3):
            stacked = torch.randn(3, 10, 10, requires_grad=True)
            outs = stacked.unbind()
            gi = grad.unbind()[i]
            g, = torch.autograd.grad(outs[i], stacked, gi)
            g_expected = torch.stack([gi if j == i else torch.zeros_like(gi)
                                      for j in range(3)], dim=0)
            self.assertEqual(g, g_expected)

    def test_put(self):
        root = torch.randn(4, 5, requires_grad=True)
        values = torch.randn(6, requires_grad=True)
        idx = Variable(torch.LongTensor([1, 2, 3, -1, -2, -3]))

        def func(root, values):
            x = root.clone()
            x.put_(idx, values)
            return x

        gradcheck(func, [root, values])
        gradgradcheck(func, [root, values])

    def test_put_accumulate(self):
        root = torch.randn(4, 5, requires_grad=True)
        values = torch.randn(6, requires_grad=True)
        idx = Variable(torch.LongTensor([1, 2, 3, 1, 2, 3]))

        def func(root, values):
            x = root.clone()
            x.put_(idx, values, accumulate=True)
            return x

        gradcheck(func, [root, values])
        gradgradcheck(func, [root, values])

    def test_fill(self):
        root = torch.randn(4, 5, requires_grad=True)

        def func(root):
            x = root.clone()
            x.fill_(2)
            return x

        gradcheck(func, [root])
        gradgradcheck(func, [root])

    def test_unused_output(self):
        x = torch.randn(10, 10, requires_grad=True)
        outputs = x.chunk(5)
        o = outputs[2]
        o = o * 4 + 2
        o.sum().backward()
        expected_grad = torch.zeros(10, 10)
        expected_grad[4:6] = 4
        self.assertEqual(x.grad.data, expected_grad)

        x.grad.data.zero_()
        grad_output = torch.randn(2, 10)
        outputs = x.chunk(5)
        outputs[0].backward(grad_output)
        expected_grad = torch.zeros(10, 10)
        expected_grad[:2] = grad_output
        self.assertEqual(x.grad.data, expected_grad)

    def _test_sparse_gather(self, size_x, size_ind, dim):
        x = torch.randn(size_x, requires_grad=True)
        if len(size_ind) > 0 and len(size_x) > 0:
            ind = torch.randint(x.size(dim), size_ind)
        else:
            ind = torch.zeros(size_ind, dtype=torch.int64)
        out = torch.gather(x, dim, ind, sparse_grad=False)
        grad = torch.rand_like(out)
        out.backward(grad)
        grad_dense = x.grad.clone()
        x.grad = None
        out = torch.gather(x, dim, ind, sparse_grad=True)
        out.backward(grad)
        self.assertEqual(grad_dense, x.grad.to_dense())

    def test_sparse_gather_dim0(self):
        self._test_sparse_gather((10, 10), (5, 10), 0)

    def test_sparse_gather_dim1(self):
        self._test_sparse_gather((10, 10, 5), (10, 5, 5), 1)

    def test_sparse_gather_dim_neg(self):
        self._test_sparse_gather((10, 10, 5), (10, 10, 2), -1)

    def test_sparse_gather_ind_scalar(self):
        self._test_sparse_gather((10,), (), 0)

    def test_sparse_gather_x_scalar(self):
        self._test_sparse_gather((), (2,), 0)

    def test_sparse_gather_both_scalar(self):
        self._test_sparse_gather((), (), 0)

    def test_gc_in_destructor(self):
        """
        Previously, if a Function destructor triggered a garbage collection,
        the Variable's tp_dealloc handler would get called twice leading to a
        segfault.
        """
        class CollectOnDelete(Function):
            def forward(self, x):
                return x

            def backward(self, grad_output):
                return grad_output

            def __del__(self):
                gc.collect()

        for _ in range(10):
            CollectOnDelete()(torch.randn(1, requires_grad=True)).backward()

    def test_call_legacy_twice(self):
        class Id(Function):
            def forward(self, x):
                self.save_for_backward(x)
                return x

            def backward(self, grad_x):
                x = self.saved_tensors
                return x

        f = Id()
        x1 = torch.zeros(1, requires_grad=True)
        x2 = torch.ones(1, requires_grad=True)
        y = f(x1)
        with warnings.catch_warnings(record=True) as w:
            z = f(x2)
        self.assertIn('extending-torch-autograd', str(w[1].message))
        # I don't really care about the functional correctness of this
        # part of the test: if you make a change that causes this test
        # to fail, it's probably OK to just fix this test case to follow
        # it.  I'm mostly making sure we don't segfault here.
        y.backward()
        self.assertEqual(x2.grad, x2)

    # Delete this test when legacy custom autograd functions are deleted.
    def test_naughty_legacy_variable_grad_fn(self):
        class Id(Function):
            def forward(self, x):
                return x

            def backward(self, grad_x):
                return grad_x

        self.assertRaises(RuntimeError, lambda: Variable(torch.zeros(1), _grad_fn=Id()))

    # Delete this test when legacy custom autograd functions are deleted.
    def test_naughty_legacy_function_backward_before_forward(self):
        class Id(Function):
            def forward(self, x):
                return x

            def backward(self, grad_x):
                return grad_x

        f = Id()
        self.assertRaises(RuntimeError, lambda: f._do_backward((torch.zeros(0), ), False))

    # Delete this test when legacy custom autograd functions are deleted.
    def test_naughty_legacy_function_early_access(self):
        class Id(Function):
            def forward(self, x):
                return x

            def backward(self, grad_x):
                return grad_x

        f = Id()
        # A legacy autograd function is not fully initialized until you actually
        # apply it.  That means a lot of accessors on them don't actually work.
        # Test that we properly error in this case.
        self.assertRaises(RuntimeError, lambda: f.register_hook(lambda x, y: None))
        self.assertRaises(RuntimeError, lambda: f.next_functions)
        self.assertRaises(RuntimeError, lambda: f.metadata)

    @unittest.expectedFailure
    def test_naughty_anomaly_access(self):
        class MyFunction(Function):
            @staticmethod
            def forward(ctx, x):
                return x

            @staticmethod
            def backward(ctx, g):
                return g

        x = torch.zeros(1, requires_grad=True)
        y = MyFunction.apply(x)
        y.backward()
        y.grad_fn.metadata
        g = y.grad_fn
        del y
        g.metadata  # this currently fails, but shouldn't

    def test_naughty_autograd_function_stashing_ctx(self):
        saved_ctx = []

        class Id(Function):
            @staticmethod
            def forward(ctx, x):
                ctx.save_for_backward(x)
                return x

            @staticmethod
            def backward(ctx, grad_x):
                saved_ctx.append(ctx)
                return ctx.saved_tensors

        p = torch.zeros(1, requires_grad=True)
        loss = Id.apply(p)
        loss.backward(retain_graph=True)
        del loss
        # At this point in time, it complains that the graph has been freed
        # (which indeed true, although a somewhat indirect way of stating the
        # problem).
        self.assertRaises(RuntimeError, lambda: saved_ctx[0].saved_tensors)

    def test_custom_autograd_repeated_grad_grad(self):
        # This test failed the equality check in PR #22983; it's an interesting
        # and different test case worth enshrining.  mult1 is not testing
        # anything that interesting, but mult2 is the interesting case.

        def mult1(x):
            return x.prod(dim=-1).prod(dim=-1)

        class Mult(torch.autograd.Function):
            @staticmethod
            def forward(ctx, x):
                y = mult1(x)
                ctx.save_for_backward(x, y)
                return y

            @staticmethod
            def backward(ctx, grad_output):
                x, y = ctx.saved_tensors
                return (grad_output * y)[:, None, None] / x

        mult2 = Mult.apply

        def check_gradgrad_repeated(x, y):
            gy, = torch.autograd.grad(y[0], x, create_graph=True)
            ggy_1, = torch.autograd.grad(gy[0, 0, 0], x, retain_graph=True)
            gy, = torch.autograd.grad(y[0], x, create_graph=True)
            ggy_2, = torch.autograd.grad(gy[0, 0, 0], x, retain_graph=True)
            self.assertEqual(ggy_1[0, 0, 1], ggy_2[0, 0, 1])

        x = torch.ones(2, 4, 4).requires_grad_()
        check_gradgrad_repeated(x, mult1(x))
        check_gradgrad_repeated(x, mult2(x))

    def test_custom_autograd_no_early_free(self):
        # This test failed complaining that buffers had already been freed
        # prior to #22983.  Also pretty interesting test case.
        class Double(torch.autograd.Function):
            @staticmethod
            def forward(ctx, x):
                y = x ** 2
                ctx.save_for_backward(x, y)
                return y

            @staticmethod
            def backward(ctx, grad_output):
                x, _ = ctx.saved_tensors
                return grad_output * 2 * x

        # this is equivalent, but uses the output of .forward() in .backward()
        class Double2(Double):
            @staticmethod
            def backward(ctx, grad_output):
                x, y = ctx.saved_tensors
                return grad_output * 2 * y / x

        double = Double.apply
        double2 = Double2.apply

        x = torch.tensor(2).double().requires_grad_()

        self.assertTrue(torch.autograd.gradcheck(double, x))
        self.assertTrue(torch.autograd.gradgradcheck(double, x))
        self.assertTrue(torch.autograd.gradcheck(double2, x))
        self.assertTrue(torch.autograd.gradgradcheck(double2, x))

        y = double(x)
        torch.autograd.grad(y, x, create_graph=True)
        torch.autograd.grad(y, x)

        y = double2(x)
        torch.autograd.grad(y, x, create_graph=True)
        torch.autograd.grad(y, x)  # should not error!

    def test_detach(self):
        x = torch.randn(10, 10, requires_grad=True)
        y = x + 2
        y = y.detach()
        z = y * 4 + 2
        self.assertFalse(y.requires_grad)
        self.assertFalse(z.requires_grad)

        x = torch.randn(10, 10, requires_grad=True)
        y = x * 2
        y = y.detach()
        self.assertFalse(y.requires_grad)
        self.assertIsNone(y.grad_fn)
        z = x + y
        z.sum().backward()
        # This is an incorrect gradient, but we assume that's what the user
        # wanted. detach() is an advanced option.
        self.assertEqual(x.grad.data, torch.ones(10, 10))

        # in-place detach
        x = torch.randn(10, 10, requires_grad=True)
        y = torch.randn(10, 10, requires_grad=True)
        a = x * 2
        (y + a).sum().backward(retain_graph=True)
        a.detach_()
        self.assertFalse(a.requires_grad)
        (y + a).sum().backward()  # this won't backprop to x
        self.assertEqual(x.grad.data, torch.ones(10, 10) * 2)
        self.assertEqual(y.grad.data, torch.ones(10, 10) * 2)

        # in-place deatch on a view raises an exception
        view = x.narrow(0, 1, 4)
        self.assertRaisesRegex(RuntimeError, 'view', lambda: view.detach_())

    def test_detach_base(self):
        "detaching base does not detach view"
        x = torch.randn(10, 10, requires_grad=True)
        view = x.narrow(0, 1, 4)
        x.detach_()
        self.assertFalse(x.requires_grad)
        self.assertTrue(view.requires_grad)
        self.assertIsNotNone(view.grad_fn)
        self.assertIs(view._base, x)

    def _test_type_conversion_backward(self, t, ):
        fvar = Variable(t(torch.randn(5, 5).float()), requires_grad=True)
        fvar.double().sum().backward()
        self.assertEqual(fvar.grad, torch.ones_like(fvar))
        self.assertEqual(type(fvar.grad.data), type(fvar.data))
        dvar = Variable(t(torch.randn(5, 5).double()), requires_grad=True)
        dvar.float().sum().backward()
        self.assertEqual(dvar.grad, torch.ones_like(dvar))
        self.assertEqual(type(dvar.grad.data), type(dvar.data))

    def test_type_conversions(self):
        x = torch.randn(5, 5)
        self.assertIsInstance(x.float(), torch.FloatTensor)
        self.assertIsInstance(x.int(), torch.IntTensor)
        if torch.cuda.is_available():
            self.assertIsInstance(x.float().cuda(), torch.cuda.FloatTensor)
            self.assertIsInstance(x.int().cuda(), torch.cuda.IntTensor)
            self.assertIsInstance(x.int().cuda().cpu(), torch.IntTensor)
            if torch.cuda.device_count() >= 2:
                x2 = x.float().cuda(1)
                self.assertIsInstance(x2, torch.cuda.FloatTensor)
                self.assertIs(x2.get_device(), 1)
                x2 = x.float().cuda()
                self.assertIsInstance(x2.data, torch.cuda.FloatTensor)
                self.assertIs(x2.get_device(), 0)
                x2 = x2.cuda(1)
                self.assertIsInstance(x2, torch.cuda.FloatTensor)
                self.assertIs(x2.get_device(), 1)
                y = Variable(torch.randn(5).cuda(1), requires_grad=True)
                y.cpu().sum().backward()
                self.assertIs(y.grad.get_device(), 1)
                self.assertIs(y.long().data.get_device(), 1)

        for t in [torch.DoubleTensor, torch.FloatTensor, torch.IntTensor, torch.ByteTensor]:
            for y_var in (True, False):
                y = torch.randint(5, (5, 5), dtype=t.dtype)
                y = Variable(y) if y_var else y
                self.assertIsInstance(x.type(t), t)
                self.assertIsInstance(x.type_as(y), t)
                # TODO: t.dtype should work
                t_dtype = t().dtype
                self.assertIsInstance(x.type(t_dtype), t)
                self.assertIs(t_dtype, x.type(t_dtype).dtype)
                self.assertEqual(y.data_ptr(), y.type(t).data_ptr())
                if torch.cuda.is_available():
                    for x_cuda in (True, False):
                        for y_cuda in (True, False):
                            x_c = x.cuda() if x_cuda else x
                            y_c = y.cuda() if y_cuda else y
                            _, y_type = y_c.type().rsplit('.', 1)
                            y_typestr = ('torch.cuda.' if y_cuda else 'torch.') + y_type
                            self.assertEqual(y_c.type(), x_c.type(y_typestr).type())
                            self.assertIs(y_c.dtype, x_c.type(y_c.dtype).dtype)
                            self.assertEqual(y_c.data_ptr(), y_c.cuda().data_ptr() if y_cuda else y_c.data_ptr())

        self._test_type_conversion_backward(lambda x: x)
        if torch.cuda.is_available():
            self._test_type_conversion_backward(lambda x: x.cuda())
            if torch.cuda.device_count() >= 2:
                # one of these has to be the non-default device
                self._test_type_conversion_backward(lambda x: x.cuda(0))
                self._test_type_conversion_backward(lambda x: x.cuda(1))

    def test_isolated_node(self):
        x = torch.randn(5, 5, requires_grad=True)
        y = torch.randn(5, 5, requires_grad=True)

        a = x + y
        b = torch.max(a, 1, True)[1].repeat(1, 5).double()
        o = (b + a).sum()
        o.backward()

    def test_shape(self):
        x = torch.randn(3, 4)
        self.assertEqual(2, len(x.shape))
        self.assertEqual(x.shape[0], 3)
        self.assertEqual(x.shape[1], 4)

    def test_numpy_requires_grad(self):
        x = torch.randn(2, 2, requires_grad=True)
        self.assertRaisesRegex(RuntimeError, 'requires grad', lambda: x.numpy())

    def test_return_leaf(self):
        class Identity(Function):
            @staticmethod
            def forward(ctx, a, b):
                return a, a + b

            @staticmethod
            def backward(ctx, grad_a, grad_b):
                return grad_a + grad_b, grad_b

        hook_called = [False]
        x = torch.randn(5, 5, requires_grad=True)
        y = torch.randn(5, 5, requires_grad=True)

        q, p = Identity.apply(x, y)

        # Make sure hooks only receive grad from usage of q, not x.
        def hook(grad):
            hook_called[0] = True
            self.assertEqual(grad.data, torch.ones(5, 5))

        q.register_hook(hook)
        (q + p + x).sum().backward()
        self.assertEqual(x.grad.data, torch.ones(5, 5) * 3)
        self.assertEqual(y.grad.data, torch.ones(5, 5))
        self.assertTrue(hook_called[0])

    def test_return_leaf_inplace(self):
        class Inplace(InplaceFunction):
            @staticmethod
            def forward(ctx, a, b):
                ctx.mark_dirty(a)
                return a.add_(b), b + 2

            @staticmethod
            def backward(ctx, grad_a, grad_b):
                return grad_a, grad_a + grad_b

        x = torch.randn(5, 5)
        y = torch.randn(5, 5, requires_grad=True)

        fn = Inplace(True)
        q, p = fn.apply(x, y)
        self.assertIs(q, x)
        self.assertIs(q.grad_fn.__class__, fn._backward_cls)
        self.assertTrue(q.requires_grad)
        q.sum().backward()
        self.assertEqual(y.grad.data, torch.ones(5, 5))

    def test_leaf_assignment(self):
        x = torch.randn(5, 5)
        y = torch.randn(5, requires_grad=True)
        z = torch.randn(5, requires_grad=True)

        x[0] = y
        x[1] = 2 * z
        self.assertTrue(x.requires_grad)
        self.assertIsNot(x.grad_fn, None)
        x.sum().backward()
        self.assertEqual(y.grad.data, torch.ones(5))
        self.assertEqual(z.grad.data, torch.ones(5) * 2)

    def test_no_grad_assignment(self):
        x = torch.randn(5, 5, requires_grad=True)
        y = torch.randn(5)
        with torch.no_grad():
            x[0] = y

        self.assertTrue(x.requires_grad)
        self.assertIsNone(x.grad_fn)

    def test_no_grad_modifies_version(self):
        x = torch.randn(5, requires_grad=True)
        y = torch.randn(5, requires_grad=True)
        z = (x * y).sum()
        with torch.no_grad():
            x *= 2
        self.assertRaisesRegex(RuntimeError, 'modified by an inplace operation',
                               lambda: z.backward())

    def test_no_grad_input(self):
        class MyFunction(Function):
            @staticmethod
            def forward(self, x):
                return x

            @staticmethod
            def backward(self, grad_output):
                return grad_output

        x = torch.randn(5, requires_grad=True)
        with torch.no_grad():
            y = MyFunction.apply(x)

        self.assertTrue(x.requires_grad)
        self.assertIsNone(y.grad_fn)

    def test_backward_copy(self):
        # This tests checks backward engine for a very subtle bug that appreared
        # in one of the initial versions of autograd. Gradients tensors were
        # simply stored in lists while the function waited for all its gradients
        # to be computed. However, sometimes an output was used multiple times,
        # so the gradients needed to be summed. Engine used to keep a need_copy
        # set of tensors that will need a clone upon next addition and removed
        # them from the set as soon as the clone was performed. However, this
        # could lead to incorrect results if the same gradient tensor was
        # buffered in three places in the graph:
        # 1. When accumulating gradients in one of these places it was cloned
        #    and removed from need_copy set.
        # 2. When accumulating in second place, it wasn't in the need_copy set,
        #    so the gradients were simply accumulated in-place (which already
        #    modified the grad in 3rd place)
        # 3. When accumulating in the third place, it wasn't in the need_copy set
        #    as well, so the incoming gradient was summed in-place, yielding
        #    incorrect results in all functions, except the first one.
        x = torch.ones(5, 5, requires_grad=True)
        y = torch.ones(5, 5, requires_grad=True)
        # Simulate that we're in the middle of the graph
        a = x + 2
        b = y + 2
        c = x + 2
        # This op will just return grad_output two times in backward
        add1 = a + b
        add2 = add1 + c
        # Simulate a long branch, so grad_output will get buffered.
        for _ in range(4):
            a = a * 2
            b = b * 2
            c = c * 2
        branch = a + b + c
        out = add2 + branch
        # expected gradients are:
        # for x: 34 (16 from final a, 16 from final c, 2 from add2)
        # for y: 17 (16 from final b, 1 from add2)
        grad_output = torch.ones(5, 5)
        out.backward(grad_output)
        self.assertEqual(x.grad, torch.ones(5, 5) * 34)
        self.assertEqual(y.grad, torch.ones(5, 5) * 17)

    def test_save_none_for_backward(self):
        test_case = self

        class MyFn(Function):
            @staticmethod
            def forward(ctx, input):
                ctx.save_for_backward(None, input, None)
                return input * input

            @staticmethod
            def backward(ctx, grad_output):
                n1, input, n2 = ctx.saved_tensors
                test_case.assertIsNone(n1)
                test_case.assertIsNone(n2)
                return 2 * input * grad_output

        x = torch.randn(5, 5, requires_grad=True)
        y = MyFn.apply(x)
        y.sum().backward()
        self.assertEqual(x.grad, 2 * x)

    def test_too_many_grads(self):
        class MyFn(Function):
            @staticmethod
            def forward(ctx, input):
                return input

            @staticmethod
            def backward(ctx, grad_output):
                return grad_output, None, None

        x = torch.randn(5, 5, requires_grad=True)
        y = MyFn.apply(x)
        y.sum().backward()
        self.assertEqual(x.grad, torch.ones_like(x))

    def test_pickle(self):
        x = torch.randn(10, 10, requires_grad=True)
        y = torch.randn(10, 10, requires_grad=False)

        def assert_strict_equal(var1, var2):
            self.assertEqual(var1.data, var2.data)
            self.assertEqual(var1.requires_grad, var2.requires_grad)

        serialized = [pickle.dumps([x, y], protocol=p) for p in range(3)]
        for dump in serialized:
            xc, yc = pickle.loads(dump)
            assert_strict_equal(xc, x)
            assert_strict_equal(yc, y)

    def test_dep_nograd(self):
        class F1(Function):
            @staticmethod
            def forward(ctx, input):
                out = torch.randn(input.size())
                ctx.mark_non_differentiable(out)
                return input, out

            @staticmethod
            def backward(ctx, grad_output, ignored):
                return grad_output

        class F2(Function):
            @staticmethod
            def forward(ctx, input, ignored):
                return input

            @staticmethod
            def backward(ctx, grad_output):
                return grad_output, None

        x = torch.randn(5, requires_grad=True)
        a, b = F1.apply(x)
        b = b + 1  # separate F1 from F2 by another op
        self.assertTrue(a.requires_grad)
        self.assertFalse(b.requires_grad)
        c = F2.apply(a, b)
        c.backward(torch.ones(c.size()))
        self.assertEqual(x.grad.data, torch.ones(x.size()))

    def test_set_grad_enabled(self):
        x = torch.tensor([1.], requires_grad=True)
        with torch.set_grad_enabled(False):
            y = x * 2
        self.assertFalse(y.requires_grad)
        with torch.set_grad_enabled(True):
            y = x * 2
        self.assertTrue(y.requires_grad)
        with torch.set_grad_enabled(False):
            torch.set_grad_enabled(True)
            y = x * 2
        self.assertTrue(y.requires_grad)

    def test_reentrant(self):
        y_data = torch.randn(2, 2)

        class Reenter(Function):
            @staticmethod
            def forward(ctx, x):
                with torch.enable_grad():
                    ctx.x = Variable(x.data, requires_grad=True)
                    ctx.y = Variable(y_data, requires_grad=True)
                    ctx.output_var = ctx.x * ctx.y
                return ctx.output_var.detach()

            @staticmethod
            def backward(ctx, grad_output):
                with torch.enable_grad():
                    ctx.output_var.sum().backward()
                return ctx.x.grad * grad_output

        x = torch.randn(2, 2, requires_grad=True)
        out = Reenter.apply(x)
        out.sum().backward()
        self.assertEqual(x.grad.data, y_data)

    def test_broadcast_tensors(self):
        f_args_variable = (torch.randn(3, requires_grad=True),
                           torch.randn(1, 2, 1, requires_grad=True),
                           torch.randn(1, 1, requires_grad=True),
                           torch.randn(5, 1, 1, requires_grad=True))
        f_args_tensor = deepcopy(unpack_variables(f_args_variable))
        run_functional_checks(self, "test_broadcast_tensors", "broadcast",
                              lambda a, b, c, d: torch.broadcast_tensors(a, b, c, d),
                              True, f_args_variable, f_args_tensor)

    def test_cat(self):
        f_args_variable = (torch.randn(1, S, S, requires_grad=True),
                           torch.randn(2, S, S, requires_grad=True),
                           torch.randn(3, S, S, requires_grad=True),
                           0)
        f_args_tensor = deepcopy(unpack_variables(f_args_variable))
        run_functional_checks(self, "test_cat", "cat",
                              lambda a, b, c, dim: torch.cat((a, b, c), dim),
                              True, f_args_variable, f_args_tensor)

    def test_cat_negdim_1(self):
        f_args_variable = (torch.randn(S, S, 1, requires_grad=True),
                           torch.randn(S, S, 2, requires_grad=True),
                           torch.randn(S, S, 3, requires_grad=True),
                           -1)
        f_args_tensor = deepcopy(unpack_variables(f_args_variable))
        run_functional_checks(self, "test_cat_negdim_1", "cat",
                              lambda a, b, c, dim: torch.cat((a, b, c), dim),
                              True, f_args_variable, f_args_tensor)

    def test_cat_negdim_2(self):
        f_args_variable = (torch.randn(S, 1, S, requires_grad=True),
                           torch.randn(S, 2, S, requires_grad=True),
                           torch.randn(S, 3, S, requires_grad=True),
                           -2)
        f_args_tensor = deepcopy(unpack_variables(f_args_variable))
        run_functional_checks(self, "test_cat_negdim_2", "cat",
                              lambda a, b, c, dim: torch.cat((a, b, c), dim),
                              True, f_args_variable, f_args_tensor)

    def test_cat_empty_legacy(self):
        f_args_variable = (torch.randn(0, requires_grad=True),
                           torch.randn(S, S, requires_grad=True))
        # gradgradcheck doesn't work, probably because legacy size tracking is wrong somewhere,
        # hence False passed below, but gradcheck checked explicitly.
        f_args_tensor = deepcopy(unpack_variables(f_args_variable))
        run_functional_checks(self, "test_cat_empty_legacy", "cat",
                              lambda a, b: torch.cat((a, b)),
                              False, f_args_variable, f_args_tensor)
        self.assertTrue(gradcheck(lambda a, b: torch.cat((a, b)), f_args_variable, eps=1e-6, atol=PRECISION))

    def test_cat_empty(self):
        f_args_variable = (torch.randn(0, S, requires_grad=True),
                           torch.randn(S, S, requires_grad=True))
        f_args_tensor = deepcopy(unpack_variables(f_args_variable))
        run_functional_checks(self, "test_cat_empty", "cat",
                              lambda a, b: torch.cat((a, b)),
                              True, f_args_variable, f_args_tensor)

    def test_trapz(self):
        f_args_variable = (torch.randn(2, 3, requires_grad=True),
                           torch.tensor([[1.0, 2.0, 5.5], [2.3, 0.5, 6.2]], requires_grad=True))
        f_args_tensor = deepcopy(unpack_variables(f_args_variable))
        run_functional_checks(self, "test_trapz", "trapz",
                              lambda y, x: torch.trapz(y, x),
                              True, f_args_variable, f_args_tensor)


    def test_var_mean_differentiable(self):
        dim = [2, 4]
        keepdim = False
        input1 = torch.randn(3, 4, 5, 6, 2, 3, requires_grad=True)
        input2 = deepcopy(input1)
        var1, mean1 = torch.var_mean(input1, dim=dim, keepdim=keepdim)
        var2 = input2.var(dim=dim, keepdim=keepdim)
        mean2 = input2.mean(dim=dim, keepdim=keepdim)
        grad = torch.randn(3, 4, 6, 3, requires_grad=True)

        r1 = var1 * var1 * mean1 * mean1
        r2 = var2 * var2 * mean2 * mean2
        self.assertTrue(torch.allclose(r1, r2, rtol=0.01, atol=0.0))

        torch.autograd.backward(r1, grad)
        torch.autograd.backward(r2, grad)
        self.assertTrue(torch.allclose(input1.grad, input2.grad, rtol=0.01, atol=0.0))

    @skipIfNoLapack
    def test_cholesky(self):
        def func(root, upper):
            x = torch.matmul(root, root.transpose(-1, -2)) + 1e-05
            return torch.cholesky(x, upper)

        def run_test(upper, dims):
            root = torch.rand(*dims, requires_grad=True)

            gradcheck(func, [root, upper])
            gradgradcheck(func, [root, upper])

            root = random_symmetric_pd_matrix(dims[-1], *dims[:-2]).requires_grad_()
            chol = root.cholesky().sum().backward()
            self.assertEqual(root.grad, root.grad.transpose(-1, -2))  # Check the gradient is symmetric

        for upper, dims in product([True, False], [(3, 3), (4, 3, 2, 2)]):
            run_test(upper, dims)
            run_test(upper, dims)

    @skipIfNoLapack
    def test_cholesky_solve(self):
        def _test_with_size(A_dims, B_dims, upper):
            root = torch.rand(*A_dims).requires_grad_()
            b = torch.rand(*B_dims).requires_grad_()

            def func(root, b, upper):
                if upper:
                    A = root.triu()
                else:
                    A = root.tril()
                return torch.cholesky_solve(b, A, upper)

            gradcheck(func, [root, b, upper])
            gradgradcheck(func, [root, b, upper])

        for (a_size, b_size), upper in product([((3, 3), (3, 4)), ((3, 3), (3, 2)),
                                                ((2, 3, 3), (2, 3, 4)), ((2, 3, 3), (2, 3, 2))],
                                               [True, False]):
            _test_with_size(a_size, b_size, upper)

    @skipIfNoLapack
    def test_symeig(self):
        def func(root, upper):
            x = 0.5 * (root + root.transpose(-2, -1))
            return torch.symeig(x, eigenvectors=True, upper=upper)

        def run_test(upper, dims):
            root = torch.rand(*dims, requires_grad=True)

            gradcheck(func, [root, upper])
            gradgradcheck(func, [root, upper])

            root = random_symmetric_matrix(dims[-1], *dims[:-2]).requires_grad_()
            w, v = root.symeig(eigenvectors=True)
            (w.sum() + v.sum()).backward()
            self.assertEqual(root.grad, root.grad.transpose(-1, -2))  # Check the gradient is symmetric

        for upper, dims in product([True, False], [(3, 3), (5, 3, 3), (4, 3, 2, 2)]):
            run_test(upper, dims)

    @skipIfNoLapack
    def test_cholesky_inverse(self):
        def _test_with_size(upper, dims):
            # We require to create a Cholesky factor which requires that the diagonal elements are positive.
            # Initializing too small values for the diagonal elements could cause issues when being perturbed
            # to obtain the numerical Jacobian, thereby leading to inconsistent gradcheck
            A = torch.randn(*dims)
            A.diagonal().uniform_(0.1, 5.0)
            A.requires_grad_()

            def func(A, upper):
                if upper:
                    root = A.triu()
                else:
                    root = A.tril()
                return torch.cholesky_inverse(root, upper)

            gradcheck(func, [A, upper])
            gradgradcheck(func, [A, upper])

        for upper, dims in product([True, False], [(3, 3), (5, 5)]):
            _test_with_size(upper, dims)

    @skipIfNoLapack
    def test_triangular_solve(self):
        def _test_with_size(A_dims, B_dims):
            A = torch.rand(*A_dims).requires_grad_()
            b = torch.rand(*B_dims).requires_grad_()

            for upper, transpose, unitriangular in product((True, False), repeat=3):
                def func(A, b):
                    return torch.triangular_solve(b, A, upper, transpose, unitriangular)

                gradcheck(func, [A, b])
                gradgradcheck(func, [A, b])

        _test_with_size((3, 3), (3, 4))
        _test_with_size((3, 3), (3, 2))
        _test_with_size((2, 3, 3), (2, 3, 4))
        _test_with_size((2, 3, 3), (2, 3, 2))

    @unittest.skipIf(not TEST_MKL, "PyTorch is built without MKL support")
    def test_fft_ifft_rfft_irfft(self):
        def _test_complex(sizes, signal_ndim):
            x = torch.randn(sizes, requires_grad=True, dtype=torch.double)

            for normalized in (True, False):
                def fft(x):
                    return x.fft(signal_ndim, normalized=normalized)

                gradcheck(fft, [x])
                gradgradcheck(fft, [x], gen_non_contig_grad_outputs=True)

                def ifft(fx):
                    return fx.ifft(signal_ndim, normalized=normalized)

                # Use output of fft(x) for inverse fft, due to symmetry requirements
                fx = fft(x).detach()
                fx.requires_grad = True
                gradcheck(ifft, [fx])
                gradgradcheck(ifft, [fx], gen_non_contig_grad_outputs=True)

        def _test_real(sizes, signal_ndim):
            x = torch.randn(sizes, requires_grad=True, dtype=torch.double)
            if x.dim() == signal_ndim:
                start_dim = 0
            else:
                start_dim = 1
            signal_sizes = x.size()[start_dim:start_dim + signal_ndim]

            for normalized, onesided in product((True, False), repeat=2):
                def rfft(x):
                    return x.rfft(signal_ndim, normalized=normalized, onesided=onesided)

                gradcheck(rfft, [x])
                gradgradcheck(rfft, [x], gen_non_contig_grad_outputs=True)

                # Generally speaking, irfft itself won't and can't pass the
                # current gradcheck as it assumes the input follows conjugate
                # symmetry, an requirement that is never true with our point
                # numerical Jacobian estimate. Without input symmtry, irfft's
                # behavior is undefined.
                #
                # Even onesided results can't remove all redundancy. For
                # example, consider the .select(last_signal_dim, 0) slice.
                # It is entirely represented in the onesided results (except
                # for 1D), and will be reflected onto itself!
                #
                # So only 1D onesided irfft should pass grad check as it is
                # guaranteed that the input has no symmetrical values.
                #
                # In other cases, we test a function that first uses rfft to
                # generate a tensor that follows the conjugate symmetry irfft
                # expects, and then feeds it into irfft. Since rfft is already
                # tested above, we thereby verify the correctness of irfft.
                if signal_ndim == 1 and onesided:
                    def irfft(fx):
                        return fx.irfft(signal_ndim, normalized=normalized,
                                        onesided=onesided, signal_sizes=signal_sizes)

                    # Use output of rfft(x) for inverse rfft, due to symmetry requirements
                    fx = rfft(x).detach()
                    fx.requires_grad = True
                    gradcheck(irfft, [fx])
                    gradgradcheck(irfft, [fx], gen_non_contig_grad_outputs=True)
                else:
                    # Test this function: f(x) = ifft(rfft(x) + rfft(z)), where
                    # z is some fixed tensor of same size as x. rfft(z) term is
                    # needed because otherwise f becomes identity.
                    z = torch.randn(sizes, dtype=torch.double)
                    fz = z.rfft(signal_ndim, normalized=normalized, onesided=onesided)

                    def rfft_irfft(x):
                        fx = x.rfft(signal_ndim, normalized=normalized, onesided=onesided)
                        y = fx + fz
                        return y.irfft(signal_ndim, normalized=normalized,
                                       onesided=onesided, signal_sizes=signal_sizes)

                    gradcheck(rfft_irfft, [x])
                    gradgradcheck(rfft_irfft, [x], gen_non_contig_grad_outputs=True)

        _test_real((2, 10), 1)
        _test_real((2, 3, 4), 2)
        _test_real((2, 3, 4, 3), 3)

        _test_complex((2, 2, 10, 2), 1)
        _test_complex((1, 2, 3, 4, 2), 2)
        _test_complex((2, 1, 3, 4, 3, 2), 3)

    def test_gradcheck_fail_when_no_differentiable_outputs_and_num_grad_not_zero(self):
        def autograd_fn(input):
            output = torch.detach(input)
            self.assertFalse(output.requires_grad)
            return output

        f_args_variable = torch.ones(S, S, requires_grad=True)
        self.assertRaisesRegex(RuntimeError, 'Numerical gradient for function expected to be zero',
                               lambda: gradcheck(autograd_fn, f_args_variable, eps=1e-6, atol=PRECISION))

    def test_variable_traverse(self):
        def get_out_and_unrefed_cycle():
            inp = torch.randn(10, requires_grad=True)
            tmp = inp.view(10, 1)
            out = tmp.view(10)

            # Create a reference cycle that contains an
            # intermediary Variable in the graph
            my_list = []
            my_list.append(tmp)
            my_list.append(my_list)

            return out

        out = get_out_and_unrefed_cycle()
        gc.collect()
        # This will segfault if things have been erroneously released
        out.backward(torch.randn(out.size()))

    def test_norm_subgradient(self):
        def run_test(input_size, norm_deg):
            input = torch.zeros(*input_size, requires_grad=True)
            input.norm(norm_deg).backward()
            self.assertEqual(input.grad.data.abs().sum(), 0)

        run_test((10,), 2)
        run_test((10, 10), 2)
        run_test((10,), 3)
        run_test((10,), 1)
        run_test((10,), 1.5)

    def test_pow_zero_tensor_gradient(self):
        def run_test(input_size, exponent):
            input = torch.zeros(*input_size, requires_grad=True)
            input.pow(exponent).sum().backward()
            self.assertEqual(input.grad.data.abs().sum(), 0)

        run_test((10,), torch.zeros(10))
        run_test((10, 10), torch.zeros(10, 10))
        run_test((10,), 0)

    def test_pow_scalar_base(self):
        a = torch.arange(1, 13, dtype=torch.double).view(3, 4).requires_grad_()
        gradcheck(lambda a: torch.pow(2, a), (a,))

    @skipIfNoLapack
    def test_pinverse(self):
        # Why is pinverse tested this way, and not ordinarily as other linear algebra methods?
        # 1. Pseudo-inverses are not generally continuous, which means that they are not differentiable
        # 2. Derivatives for pseudo-inverses exist typically for constant rank (Golub et al, 1973)
        # 3. This method creates two orthogonal matrices, and a constructs a test case with large
        #    singular values (given by x to the function).
        # 4. This will ensure that small perturbations don't affect the rank of matrix, in which case
        #    a derivative exists.
        # 5. This test exists since pinverse is implemented using SVD, and is hence a backpropable method
        m, n = 5, 10
        U = torch.randn(n, m).qr()[0].t()  # Orthogonal with dimensions m x n
        V = torch.randn(n, m).qr()[0].t()  # Orthogonal with dimensions m x n

        def func(x):
            S = torch.cat([x, torch.zeros(n - m)], 0)
            M = U.mm(torch.diag(S)).mm(V.t())
            return M.pinverse()

        gradcheck(func, [torch.rand(m).add_(1).requires_grad_()])
        gradcheck(func, [torch.rand(m).add_(10).requires_grad_()])
        gradgradcheck(func, [torch.rand(m).add_(1).requires_grad_()])
        gradgradcheck(func, [torch.rand(m).add_(10).requires_grad_()])

    def test_chain_matmul(self):
        def gen_matrices(p):
            matrices = []
            for (pi, pi_1) in zip(p[:-1], p[1:]):
                matrices.append(torch.randn(pi, pi_1).requires_grad_())
            return matrices

        gradcheck(torch.chain_matmul, gen_matrices([5, 10, 15, 5]))
        gradcheck(torch.chain_matmul, gen_matrices([3, 5, 2, 6]))
        gradcheck(torch.chain_matmul, gen_matrices([6, 2, 4, 8, 10]))
        gradgradcheck(torch.chain_matmul, gen_matrices([5, 10, 15, 5]))
        gradgradcheck(torch.chain_matmul, gen_matrices([3, 5, 2, 6]))
        gradgradcheck(torch.chain_matmul, gen_matrices([6, 2, 4, 8, 10]))

    def test_profiler(self):
        x = torch.randn(10, 10)

        with profile() as p:
            self.assertTrue(torch.autograd._profiler_enabled())
            y = x * 2 + 4

        self.assertFalse(torch.autograd._profiler_enabled())

        last_end = 0
        names = ['mul', 'add']
        self.assertEqual(len(p.function_events), len(names))
        for info, expected_name in zip(p.function_events, names):
            self.assertGreater(info.cpu_interval.start, last_end)
            self.assertEqual(info.name, expected_name)
            last_end = info.cpu_interval.end

    def test_profiler_aggregation_fake(self):
        events = EventList()
        id = [0]

        def get_id():
            id[0] = id[0] + 1
            return id[0]

        # [[thread_id, [(start, end, id), ....]], ...]
        # Using list instead of a dict so order is guaranteed for any Python
        # version
        threads = [
            [1, [(0, 1, get_id()), (1, 2, get_id())]],
            [0, [(0, 2, get_id()), (1, 2, get_id()), (1, 3, get_id())]],
        ]
        for thread, ranges in threads:
            for range in ranges:
                assert(len(range) == 3)
                events.append(
                    FunctionEvent(
                        id=range[2],
                        name="",
                        thread=thread,
                        cpu_start=range[0],
                        cpu_end=range[1],
                    )
                )

        events.populate_cpu_children()

        # Note that [1, 3] pushes out [0, 2] first. Then we record [1, 2]
        # as a child of [1, 3]
        res = [[], [], [], [], [4]]

        def get_children_ids(event):
            return [child.id for child in event.cpu_children]

        assert([get_children_ids(event) for event in events] == res)

    def test_profiler_function_event_avg(self):
        avg = FunctionEventAvg()
        avg.add(FunctionEvent(id=0, name="foo", thread=0, cpu_start=10, cpu_end=15))
        avg.add(FunctionEvent(id=1, name="foo", thread=0, cpu_start=20, cpu_end=30))
        avg.add(avg)
        self.assertEqual(avg.key, "foo")

        # aggregate stats
        self.assertEqual(avg.count, 4)
        self.assertEqual(avg.cpu_time_total, 30)
        self.assertEqual(avg.self_cpu_time_total, 30)
        self.assertEqual(avg.cuda_time_total, 0)

        # average stats
        self.assertEqual(avg.cpu_time, 7.5)
        self.assertEqual(avg.cuda_time_total, 0)

    def test_profiler_shapes(self):
        print("")
        layer1 = torch.nn.Linear(20, 30)
        layer2 = torch.nn.Linear(30, 40)
        input = torch.randn(128, 20)
        with profile(record_shapes=True) as prof:
            layer2(layer1(input))

        # type conversion
        assert(prof.function_events[0].input_shapes == [[30, 20]])
        # fc (addmm)
        assert(
            prof.function_events[1].input_shapes ==
            [[30], [128, 20], [20, 30], [], []]
        )
        assert(prof.function_events[2].input_shapes == [[40, 30]])
        assert(
            prof.function_events[3].input_shapes ==
            [[40], [128, 30], [30, 40], [], []]
        )
        print(prof.table())
        print(prof.key_averages(group_by_input_shape=True).table())

    def test_profiler_no_cuda(self):
        print("")
        layer = torch.nn.Linear(20, 30)
        x = torch.randn(128, 20)
        with profile(use_cuda=False) as prof:
            layer(x)

        prof_str = str(prof)
        print(prof_str)
        self.assertTrue('cpu' in prof_str.lower())
        self.assertTrue('cuda' not in prof_str.lower())

    def test_profiler_aggregation_lstm(self):
        print("")
        rnn = torch.nn.LSTM(10, 20, 2)
        total_time_s = 0
        with profile(record_shapes=True) as prof:
            for i in range(20):
                input = torch.randn(5, 3, 10)
                h = torch.randn(2, 3, 20)
                c = torch.randn(2, 3, 20)
                start = time.time()
                rnn(input, (h, c))
                end = time.time()
                total_time_s += end - start

        print(prof.table(
            sort_by="self_cpu_time_total", row_limit=10, header="TEST"))
        print(prof.key_averages(group_by_input_shape=True).table(
            sort_by="self_cpu_time_total", row_limit=10))

        total_time_us = total_time_s * 1000.0 * 1000.0  # make it us which is profiler default
        print(
            "Total time based on python measurements: ",
            format_time(total_time_us)
        )
        print(
            "CPU time measurement python side overhead: {:.2f}%".format(
                (total_time_us / prof.self_cpu_time_total - 1.0) * 100.0
            )
        )

        if sys.platform != "win32":
            with tempfile.NamedTemporaryFile() as trace_file:
                prof.export_chrome_trace(trace_file.name)

    def test_record_function(self):
        x = torch.randn(10, 10)

        def forward(x):
            with record_function("outer"):
                y = x * 2 + 4
                with record_function("inner"):
                    y = y - 1
            y = y / 1

        forward(x)

        with profile() as p:
            forward(x)

        events = p.function_events
        start_order = [
            'profiler::_record_function_enter',
            'outer',
            'mul',
            'add',
            'profiler::_record_function_enter',
            'inner',
            'sub',
            'profiler::_record_function_exit',
            'profiler::_record_function_exit',
            'div',
        ]
        self.assertEqual(len(events), len(start_order))
        for info, expected_name in zip(events, start_order):
            self.assertEqual(info.name, expected_name)

        def count_events_before(before, target):
            matches = [e for e in events if e.name == before]
            self.assertEqual(len(matches), 1)
            match = matches[0]

            count = 0
            for e in events:
                if e.name == target and e.cpu_interval.end <= match.cpu_interval.end:
                    count += 1
            return count

        self.assertEqual(
            count_events_before("inner", "profiler::_record_function_exit"),
            1,
        )
        self.assertEqual(
            count_events_before("outer", "profiler::_record_function_exit"),
            2,
        )

        # We can also use record_function to decorate arbitrary function
        @record_function('my_func')
        def f(x, y):
            return x + y

        with profile() as p:
            f(1, 2)

        self.assertTrue('my_func' in str(p))

    def test_record_function_multithreaded(self):
        rf = record_function("outer")
        rf.__enter__()
        with profile():
            # test that exiting the record function after starting a profile
            # doesn't throw.
            rf.__exit__()

        with profile():
            rf.__enter__()
        # test that exiting the record function after the profile has ended
        # doesn't throw.
        rf.__exit__()


    def test_dir(self):
        x = torch.randn(10, 10)
        keys = dir(x)
        self.assertIn('shape', keys)

        for key in keys:
            self.assertTrue(hasattr(x, key))

    def test_as_strided(self):

        def test(x, prepro_fn, size, strides, offset=None):
            x = x.to(torch.double).detach().requires_grad_()

            # Check that forward will **not** resize storage because it may
            # cause NaN in output and fail numerical Jacobian check consequently
            with torch.no_grad():
                y = prepro_fn(x) if prepro_fn is not None else x
                max_offset = sum((si - 1) * st for si, st in zip(size, strides))
                max_offset += offset if offset is not None else y.storage_offset()
                assert max_offset < len(y.storage()), "test case resizes storage"

            def closure(x):
                if prepro_fn is not None:
                    x = prepro_fn(x)
                return x.as_strided(size, strides, offset)

            gradcheck(closure, [x])
            gradgradcheck(closure, [x])

        # test
        test(torch.arange(0, 25), lambda x: x.view(5, 5), [3, 3], [6, 2], 2)

        # test crazy stride at dim with size 1 case
        test(torch.randn(12), None, [1, 2, 1, 5], [0, 5, 100, 1], 2)

        # test expand case
        test(torch.randn(5), None, [3, 3, 3], [0, 1, 0], 2)
        test(torch.randn(5), None, [3, 3, 3], [0, 0, 0], 4)
        test(torch.randn(5), lambda x: x.expand(5, 5), [5, 5], [0, 1], 0)

        # test non-expand overlapping case
        test(torch.randn(35), None, [6, 6], [5, 1], 2)
        test(torch.randn(15), None, [3, 2], [3, 6], 2)

        # test transpose case
        test(torch.randn(3, 4), None, [4, 3], [1, 4])

        # test "getting things outside the input" case
        x = torch.randn(6, 2)
        test(x[3:], None, [3, 2], [2, 1], 0)  # should be all zeros
        self.assertEqual(x[3:].as_strided([3, 2], [2, 1], 0), x[:3])

        # test select on expanded input case
        test(torch.randn(2, 3), lambda x: x.expand(10, 2, 3), [2, 3], [3, 1], 0)

    def _test_lerp_tensor_weights(self, cast):
        def construct_inputs(*shapes):
            start = cast(torch.randn(shapes[0])).requires_grad_()
            end = cast(torch.randn(shapes[1])).requires_grad_()
            weight = cast(torch.randn(shapes[2])).requires_grad_()
            return [start, end, weight]

        all_test_shapes = [((3, 3, 3), (3, 3, 3), (3, 3, 3)),  # no broadcasting
                           ((3,), (3, 3, 3), (3, 3, 3)),  # start broadcasting - 1
                           ((3, 3, 3), (3,), (3, 3, 3)),  # end broadcasting - 1
                           ((3, 3, 3), (3, 3, 3), (3,)),  # weight broadcasting - 1
                           ((), (3, 3, 3), (3, 3, 3)),  # start broadcasting - 2
                           ((3, 3, 3), (), (3, 3, 3)),  # end broadcasting - 2
                           ((3, 3, 3), (3, 3, 3), ()),  # weight broadcasting - 2
                           ((3, 3), (3, 3, 3), (3,))]  # all broadcasting

        for shapes in all_test_shapes:
            cur_inputs = construct_inputs(*shapes)
            gradcheck(torch.lerp, cur_inputs)
            gradgradcheck(torch.lerp, cur_inputs)

    def test_lerp_tensor_weights(self):
        self._test_lerp_tensor_weights(lambda t: t)

    def test_reduce_dtype(self):
        def test_reduction(op, has_no_dim):
            x = torch.randn(3, 3, dtype=torch.float, requires_grad=True)

            if has_no_dim:
                grad1, = torch.autograd.grad([op(x)], [x])
                grad2, = torch.autograd.grad([op(x, dtype=torch.double)], [x])
                self.assertEqual(grad1, grad2)
                self.assertEqual(grad2.dtype, torch.float)

            gi = torch.randn(op(x, dim=0).shape, dtype=torch.float)
            grad1, = torch.autograd.grad([op(x, dim=0)], [x], gi)
            grad2, = torch.autograd.grad([op(x, dim=0, dtype=torch.double)], [x], gi.double())
            self.assertEqual(grad1, grad2)
            self.assertEqual(grad2.dtype, torch.float)

        test_reduction(torch.sum, True)
        test_reduction(torch.prod, True)
        test_reduction(torch.cumsum, False)
        test_reduction(torch.cumprod, False)

    def test_inplace_view_backprop_base(self):
        # modify view and back-prop through base
        root = torch.randn(2, 2, requires_grad=True)
        x = root.clone()
        v1 = x.narrow(0, 0, 1)
        v1.mul_(2)
        x.sum().backward()
        self.assertEqual(root.grad.data.tolist(), [[2, 2], [1, 1]])

    def test_inplace_view_backprop_view_of_view(self):
        # modify view and backprop through view-of-view
        root = torch.randn(2, 2, requires_grad=True)
        x = root.clone()
        v1 = x.narrow(0, 0, 1)
        v2 = x.narrow(0, 0, 1)
        v1.mul_(2)
        v2.sum().backward()
        self.assertEqual(root.grad.data.tolist(), [[2, 2], [0, 0]])

    def test_inplace_view_of_view(self):
        # modify view-of-view and backprop through base
        root = torch.randn(2, 2, requires_grad=True)
        x = root.clone()
        v1 = x.narrow(0, 0, 1)
        v2 = v1.narrow(1, 1, 1)
        v2.mul_(2)
        x.sum().backward()
        self.assertEqual(root.grad.data.tolist(), [[1, 2], [1, 1]])

    def test_inplace_view_gradcheck(self):
        # gradcheck modifications to views
        a = torch.randn(4, 4, requires_grad=True)
        b = torch.randn(2, 2, requires_grad=True)

        def func(root, b):
            x = root.clone()
            x.narrow(1, 2, 2).narrow(0, 1, 2).mul_(b)
            x.narrow(1, 0, 2).narrow(0, 1, 2).mul_(b)
            return x

        gradcheck(func, [a, b], raise_exception=True)
        go = torch.randn(a.size(), requires_grad=True)
        gradgradcheck(func, (a, b), (go,))

    def test_inplace_view_makes_base_require_grad(self):
        # in-place modification to view makes base require grad
        a = torch.randn(4, 4, requires_grad=False)
        b = torch.randn(4, 2, requires_grad=True)

        def func(root, b):
            x = root.clone()
            self.assertFalse(x.requires_grad)
            x.narrow(1, 2, 2).mul_(b)
            self.assertTrue(x.requires_grad)
            return x

        gradcheck(func, [a, b], raise_exception=True)
        go = torch.randn(a.size(), requires_grad=True)
        gradgradcheck(func, (a, b), (go,))

    def test_inplace_view_backprop_view(self):
        # modify view and backprop through view
        a = Variable(torch.Tensor([2, 5]), requires_grad=False)
        b = Variable(torch.Tensor([3]), requires_grad=True)
        res = a.narrow(0, 1, 1).mul_(b)
        res.sum().backward()
        self.assertEqual(b.grad.data.tolist(), [5])
        self.assertIsNone(a.grad)

    def test_inplace_view_modify_base(self):
        # Test that an in-place operation on a base that forced it to require
        # grad also forces any previous views to require grad and backprop
        # correctly
        r = torch.ones(1, requires_grad=True)

        def fn(r):
            x = torch.ones(5)
            v = x.select(0, 1)
            self.assertFalse(v.requires_grad)
            self.assertIsNone(v.grad_fn)
            x.add_(r)  # v is now dependent on r due to the in-place op on x
            self.assertTrue(v.requires_grad)
            return v

        gradcheck(fn, [r])
        gradgradcheck(fn, [r])

    def test_inplace_view_python(self):
        # in-place modifications of Python-autograd created view
        a = torch.randn(4, 4, requires_grad=True)
        b = torch.randn(2, 2, requires_grad=True)

        class PyAdd(torch.autograd.Function):
            @staticmethod
            def forward(ctx, x, y):
                ctx.mark_dirty(x)
                x.add_(y)
                return x

            @staticmethod
            def backward(ctx, grad):
                return grad, grad

        def func(root, b):
            x = root.clone()
            PyAdd.apply(x.narrow(1, 2, 2).narrow(0, 1, 2), b)
            PyAdd.apply(x.narrow(1, 0, 2).narrow(0, 1, 2), b)
            return x

        gradcheck(func, [a, b], raise_exception=True)
        go = torch.randn(a.size(), requires_grad=True)
        gradgradcheck(func, (a, b), (go,))

    def test_inplace_view_non_contig(self):
        data = torch.ones(2, 3, 2).select(2, 1).t()
        root = Variable(data, requires_grad=True)
        x = root.clone()
        v1 = x.narrow(0, 0, 1)
        v2 = v1.narrow(1, 1, 1)
        v2.mul_(2)
        x.sum().backward()
        self.assertEqual(root.grad.data.tolist(), [[1, 2], [1, 1], [1, 1]])

    def test_inplace_view_saved_output(self):
        # Test an in-place operation on a view in which the in-place op saves
        # its output. Previously, this created a reference cycle.
        dealloc = [0]

        class IncrementOnDelete(object):
            def __del__(self):
                dealloc[0] += 1

        def test():
            root = torch.randn(3, 3, requires_grad=True)
            copy = root.clone()
            copy.grad_fn.register_hook(IncrementOnDelete())
            view = copy.view(9)
            torch.nn.functional.relu(view, inplace=True)

        test()
        self.assertEqual(dealloc[0], 1)

    def test_inplace_view_backward(self):
        # Issue #10532: Make sure that this does not raise RuntimeError.
        net = nn.Sequential(
            nn.InstanceNorm2d(1),
            nn.ReLU(True)
        )

        x = torch.tensor([[[[1.0]]]], requires_grad=True)
        g, = torch.autograd.grad(net(x).pow(2), [x], create_graph=True)
        torch.autograd.grad(g.sum(), [x])
        self.assertEqual(x, torch.tensor([[[[1.0]]]]))

        # https://discuss.pytorch.org/t/freeing-buffer-strange-behavior/31955/8
        inputs = torch.ones((1, 3, 256, 256), requires_grad=True)

        tmp1 = (inputs + 1).view_as(inputs)
        tmp2 = torch.nn.functional.threshold(tmp1, 0., 0., True)
        prob_interpolated = torch.sigmoid(tmp2)

        gradients = torch.autograd.grad(outputs=prob_interpolated, inputs=inputs,
                                        grad_outputs=torch.ones(prob_interpolated.size()),
                                        create_graph=True, retain_graph=True)[0]

        gradient_penalty = gradients.sum()
        gradient_penalty.backward()

        fn = gradient_penalty.grad_fn.next_functions[0][0].next_functions[1][0]
        self.assertEqual(fn.name(), "ThresholdBackwardBackward")

    def test_inplace_view_weak_grad_fn(self):
        # Issue 23502: Test that b's grad_fn is preserved.
        a = torch.arange(10.0, requires_grad=True)

        b = a.narrow(0, 0, 2).clone().view(-1)
        b.relu_()

        c = b.clone()
        del b
        gc.collect()

        s = c.sum()
        s.backward()
        self.assertEqual(s, torch.tensor(1.0))

        # Issue 23502: Ensure RuntimeError for modification of SavedVariable.
        a = torch.rand(10, requires_grad=True).narrow(0, 0, 10)
        b = a.relu_()
        c = b.add_(100)
        del b
        with self.assertRaises(RuntimeError):
            c.sum().backward(torch.ones(1, requires_grad=True))

    def test_mul_out(self):
        a = torch.randn(2, 2, requires_grad=True)
        b = torch.randn(2, 2, requires_grad=True)
        x = torch.zeros_like(a)

        # out=... functions don't support automatic differentiation currently
        self.assertRaisesRegex(RuntimeError, 'out=', lambda: torch.mul(a, b, out=x))

        # the inputs can require grad if we're in no_grad() mode
        with torch.no_grad():
            torch.mul(a, b, out=x)
            self.assertEqual(x, a * b)

    def test_mul_out_result_requires_grad(self):
        a = torch.randn(2, 2)
        b = torch.randn(2, 2)
        x = torch.zeros(2, 2, requires_grad=True)
        # we should throw an exception if the output requires grad
        self.assertRaisesRegex(RuntimeError, 'out=', lambda: torch.mul(a, b, out=x))

    def test_diagonal_derivative_requires_grad(self):
        # test that the backward requires grad
        # we do this is because diagonal_backward uses inplace
        # operations and gradgradcheck does not catch whether
        # they works as expected (it will succeed even if
        # the gradient has requires_grad == False
        a = torch.randn(5, 6, requires_grad=True)
        b = torch.diagonal(a)**2
        c = b.sum()
        d, = torch.autograd.grad(c, a, retain_graph=True, create_graph=True)
        self.assertTrue(d.requires_grad)

    def test_anomaly_detect_nan(self):
        size = 10

        class MyFunc(Function):
            @staticmethod
            def forward(ctx, inp1, inp2, fail_0th):
                ctx.fail_0th = fail_0th
                return inp1.sum(0, keepdim=True)

            @staticmethod
            def backward(ctx, gO):
                gI = gO.clone().expand(size)
                gI[0] = 0
                gI[0] /= 0  # Generate a nan
                if ctx.fail_0th:
                    return gI, None, None
                else:
                    return None, gI, None

        inp = torch.rand(size, requires_grad=True)
        out = MyFunc.apply(inp, inp, True)
        out.backward()  # Should not fail

        inp = torch.rand(size, requires_grad=True)
        out = MyFunc.apply(inp, inp, True)
        with self.assertRaisesRegex(RuntimeError, "Function 'MyFuncBackward' returned nan values in its 0th output."):
            with warnings.catch_warnings(record=True) as w:
                with detect_anomaly():
                    out.backward()
            self.assertIn('No forward pass information', str(w[0].message))

        inp = torch.rand(size, requires_grad=True)
        with self.assertRaisesRegex(RuntimeError, "Function 'MyFuncBackward' returned nan values in its 1th output."):
            with warnings.catch_warnings(record=True) as w:
                with detect_anomaly():
                    out = MyFunc.apply(inp, inp, False)
                    out.backward()
            self.assertIn('MyFunc.apply', str(w[0].message))

    @skipIfNoLapack
    def test_symeig_no_eigenvectors(self):
        A = torch.tensor([[1., 2.], [2., 4.]], dtype=torch.float32, requires_grad=True)
        w, v = torch.symeig(A, eigenvectors=False)
        with self.assertRaisesRegex(RuntimeError, 'cannot compute backward'):
            torch.autograd.backward([w, v], [torch.ones_like(w), torch.ones_like(v)])

    @skipIfNoLapack
    def test_svd_no_singularvectors(self):
        A = torch.randn(2, 2, dtype=torch.float32, requires_grad=True)
        u, s, v = torch.svd(A, compute_uv=False)
        with self.assertRaisesRegex(RuntimeError, 'cannot compute backward'):
            torch.autograd.backward([u, s, v], [torch.ones_like(u), torch.ones_like(s), torch.ones_like(v)])

    def test_no_grad_copy(self):
        # create autograd function that saves grad pointer as class static
        class MyFunc(Function):
            static_grad_ptr = None

            @staticmethod
            def forward(ctx, inp1, inp2):
                return inp1 + inp2

            @staticmethod
            def backward(ctx, grad):
                MyFunc.static_grad_ptr = grad.data_ptr()
                return grad, grad

        class NonContGradFunc(Function):
            @staticmethod
            def forward(ctx, inp1):
                ctx.size = inp1.size()
                return torch.tensor([1.])

            @staticmethod
            def backward(ctx, grad):
                return torch.ones(1).expand(ctx.size)

        a = torch.randn(5, 6, requires_grad=True)
        b = torch.randn(5, 6, requires_grad=True)
        # non-contiguous grad should be copied
        NonContGradFunc.apply(MyFunc.apply(a, b)).backward()
        self.assertFalse(a.grad.data_ptr() == MyFunc.static_grad_ptr)
        self.assertFalse(b.grad.data_ptr() == MyFunc.static_grad_ptr)
        # test case that should trigger no copy for one of a,b
        a.grad = b.grad = None
        MyFunc.apply(a, b)[1][0].backward()
        p_g = MyFunc.static_grad_ptr
        p_a = a.grad.data_ptr()
        p_b = b.grad.data_ptr()
        # check a,b uses different grad buffer
        self.assertFalse(p_a == p_b)
        # check one of them is using the computed buffer
        self.assertTrue(p_a == p_g or p_b == p_g)

    def test_gradcheck_single_input(self):
        def f(inp):
            return inp.mul(5)

        gradcheck(f, torch.rand(10, dtype=torch.float64, requires_grad=True))
        gradgradcheck(f, torch.rand(10, dtype=torch.float64, requires_grad=True))

    def test_gradcheck_sparse_input(self):
        def fn(sparse):
            return torch.sparse.sum(sparse)

        gradcheck(fn, torch.rand(10).to_sparse().requires_grad_(True), check_sparse_nnz=True)
        with self.assertRaisesRegex(RuntimeError, 'gradcheck expects all tensor inputs are dense'):
            gradcheck(fn, torch.rand(10).to_sparse().requires_grad_(True), check_sparse_nnz=False)

    def test_gradcheck_nondeterministic(self):
        class NonDetFunc(Function):
            @staticmethod
            def forward(ctx, x, jitter=0.0):
                ctx._jitter = jitter
                return x

            @staticmethod
            def backward(ctx, grad_out):
                return NonDetFunc.apply(grad_out, ctx._jitter) * (1 + torch.rand_like(grad_out) * ctx._jitter), None

        inp = torch.randn(5, 5, requires_grad=True)
        gradcheck(lambda x: NonDetFunc.apply(x, 0.0), inp)
        with self.assertRaisesRegex(RuntimeError, 'Backward is not reentrant'):
            gradcheck(lambda x: NonDetFunc.apply(x, 1e-6), inp)
        with self.assertRaisesRegex(RuntimeError, 'Backward is not reentrant'):
            gradgradcheck(lambda x: NonDetFunc.apply(x, 1e-12), inp)
        gradcheck(lambda x: NonDetFunc.apply(x, 0.0), inp, nondet_tol=1e-5)
        gradcheck(lambda x: NonDetFunc.apply(x, 1e-6), inp, nondet_tol=1e-5)
        gradgradcheck(lambda x: NonDetFunc.apply(x, 1e-12), inp, nondet_tol=1e-5)

    def test_version_counter(self):
        x = torch.randn(1, 2)

        # In-place op bumps version
        x_saved_version = x._version
        x.add_(1).add_(1)
        self.assertTrue(x._version > x_saved_version)

        # Differentiable view shares version counter
        xz = x[:]
        self.assertTrue(x._version == xz._version)
        xz.add_(1)
        self.assertTrue(x._version == xz._version)

        # `x.data = y` preserves version counter of `x`
        x_saved_version = x._version
        x.data = torch.randn(2, 3)
        self.assertTrue(x._version == x_saved_version)
        x.add_(1)
        self.assertTrue(x._version > x_saved_version)
        # Make sure `x` is still using the same version counter it shares with `xz`
        self.assertTrue(x._version == xz._version)

        # In-place op on `xz` also updates version of `x`,
        # because they share the version counter
        xz.add_(1)
        self.assertTrue(x._version == xz._version)

    def test_set_data_tensorimpl_type(self):
        # Dense tensor has impl of type `TensorImpl`, while sparse tensor has impl
        # of type `SparseTensorImpl`.
        x = torch.randn(1, 2)
        x_s = torch.sparse_coo_tensor(torch.zeros([1, 1]), torch.ones([1]))
        with self.assertRaisesRegex(RuntimeError, 'incompatible tensor type'):
            x.data = x_s

    def test_set_data_preserve_pyobj(self):
        a = torch.randn(1, 2)
        b = torch.randn(1, 2)
        b_id_saved = id(b)
        b.data = a
        self.assertTrue(b_id_saved == id(b))

    @unittest.skipIf(IS_WINDOWS, "Skipping because doesn't work for windows")
    def test_thread_shutdown(self):
        code = """import torch
from torch.autograd import Function
class MyFunction(Function):
    @staticmethod
    def forward(ctx, x):
        return x

    @staticmethod
    def backward(ctx, grad):
        return grad

for shape in [(1,), ()]:
    v = torch.ones(shape, requires_grad=True)
    MyFunction.apply(v).backward()
"""
        s = TestCase.runWithPytorchAPIUsageStderr(code)
        self.assertRegex(s, "PYTORCH_API_USAGE torch.autograd.thread_shutdown")

    @unittest.skipIf(IS_MACOS, "Fails with SIGBUS on macOS; https://github.com/pytorch/pytorch/issues/25941")
    def test_deep_reentrant(self):

        class DeepReentrant(Function):
            @staticmethod
            def forward(ctx, x):
                with torch.enable_grad():
                    ctx.x = Variable(x.data, requires_grad=True)
                    ctx.x = ctx.x - 1
                return ctx.x.detach()

            @staticmethod
            def backward(ctx, x):
                if ctx.x < 0:
                    return x
                with torch.enable_grad():
                    DeepReentrant.apply(ctx.x).sum().backward()
                return x

        v = torch.tensor(2000.0, requires_grad=True)
        # This will cause stack overflow if reentrant calls are handled
        # in the same thread recursively
        DeepReentrant.apply(v).sum().backward()

    def test_reentrant_priority(self):
        order = []

        class MyFunction(Function):
            @staticmethod
            def forward(ctx, x):
                return x

            @staticmethod
            def backward(ctx, x):
                order.append("MyFunction")
                return x

        class Reentrant(Function):
            @staticmethod
            def forward(ctx, x):
                with torch.enable_grad():
                    ctx.x = Variable(x.data, requires_grad=True)
                    ctx.x = ctx.x - 1
                return ctx.x.detach()

            @staticmethod
            def backward(ctx, x):
                order.append("Reentrant")
                if ctx.x < 0:
                    return x
                with torch.enable_grad():
                    Reentrant.apply(ctx.x).backward()
                return x

        a = MyFunction.apply(torch.tensor(6.0, requires_grad=True))
        b = Reentrant.apply(torch.tensor(9.0, requires_grad=True))
        v = a * b
        v.backward()
        # The tasks for the Reentrant and MyFunction backward() will be added
        # to the queue in the autograd engine at the same time. The backward
        # for Reentrant will be executed first, which will then add other
        # backward tasks to the queue. We want to ensure all the reentrant tasks
        # are prioritized over the MyFunction backward task regardless of their
        # sequence numbers
        self.assertEqual(len(order), 11)
        self.assertEqual(order.count("Reentrant"), 10)
        self.assertEqual(order[-1], "MyFunction")

    @slowTest
    def test_checkpointing(self):
        num_inp = 2000
        nz_inp = 10
        nz_out = 10
        nz_bottleneck = 1000

        # small proxy network for some complex reasoning we want to do per input
        module = nn.Sequential(
            nn.Linear(nz_inp, nz_bottleneck),
            nn.ReLU(),
            nn.Linear(nz_bottleneck, nz_inp)
        )

        feat_combined = []
        for r in range(num_inp):
            data_r = torch.Tensor(1, nz_inp)
            data_r.uniform_()
            data_r.requires_grad = True
            feat_r = checkpoint(module, data_r)
            feat_combined.append(feat_r)

        # compute mean as a proxy for some joint reasoning
        mean_combined = torch.stack(feat_combined).mean()
        mean_combined.backward()

<<<<<<< HEAD
    def test_grad_mode_restored_reentrant(self):
        class MyFunction(Function):
            @staticmethod
            def forward(ctx, inp):
                return inp.clone()

            @staticmethod
            def backward(ctx, go):
                original = torch._C.is_grad_enabled()
                with torch.enable_grad():
                    self.assertTrue(torch._C.is_grad_enabled())
                    foo = torch.rand(go.size(), requires_grad=True)
                    grad, = torch.autograd.grad(
                        foo ** 3, foo, grad_outputs=go
                    )
                    self.assertTrue(torch._C.is_grad_enabled())
                self.assertTrue(torch._C.is_grad_enabled() == original)
                return grad

        inp = torch.rand(3, requires_grad=True)

        # Case where original==False
        MyFunction.apply(inp).sum().backward()
        # Case where original==True
        MyFunction.apply(inp).sum().backward(create_graph=True)
=======
    def test_reentrant_with_callbacks(self):
        counter = [0]

        def inc_counter():
            counter[0] += 1

        class MyFunc(Function):
            @staticmethod
            def forward(ctx, input):
                return input

            @staticmethod
            @once_differentiable
            def backward(ctx, input):
                # Add a callback to execute.
                Variable._execution_engine.queue_callback(inc_counter)

                return input

        class MyReentrantFunc(Function):
            @staticmethod
            def forward(ctx, input):
                return input

            @staticmethod
            @once_differentiable
            def backward(ctx, input):
                # Reentrant backward call.
                tmp_inp = input.detach().requires_grad_()
                with torch.enable_grad():
                    tmp_out = (MyFunc.apply(tmp_inp)).sum()
                tmp_out.backward()
                return input

        t1 = torch.rand((3, 3), requires_grad=True)
        t2 = MyReentrantFunc.apply(t1)
        t3 = t2.sum()
        torch.autograd.backward([t3])

        # Verify callback is called only once.
        self.assertEquals(1, counter[0])

>>>>>>> ca72df06

def index_variable(shape, max_indices):
    if not isinstance(shape, tuple):
        shape = (shape,)
    index = torch.rand(*shape).mul_(max_indices).floor_().long()
    return index


def index_perm_variable(shape, max_indices):
    if not isinstance(shape, tuple):
        shape = (shape,)

    index = torch.randperm(max_indices).narrow(0, 0, reduce(mul, shape)).view(shape)
    return index


def gather_variable(shape, index_dim, max_indices, duplicate=False):
    assert len(shape) == 2
    assert index_dim < 2
    batch_dim = 1 - index_dim
    index = torch.LongTensor(*shape)
    for i in range(shape[index_dim]):
        index.select(index_dim, i).copy_(
            torch.randperm(max_indices)[:shape[batch_dim]])
    if duplicate:
        index.select(batch_dim, 0).copy_(index.select(batch_dim, 1))
    return index


def bernoulli_scalar():
    return torch.tensor(0, dtype=torch.uint8).bernoulli_()


def gradgradcheck_method_precision_override(test_name):
    # these are just empirical observations, we should improve
    gradgradcheck_precision_override = {
        'test_norm': {'atol': 2e-2, 'rtol': 1e-2},
        'test_norm_1_5': {'atol': 1.5e-2, 'rtol': 1e-2},
        'test_norm_3': {'atol': 5e-2, 'rtol': 1e-2},
        'test_dist': {'atol': 5e-2, 'rtol': 1e-2},
        'test_dist_4': {'atol': 8e-2, 'rtol': 1e-2},
    }
    non_broadcasted_test_name = test_name.split("_broadcast")[0]
    override = gradgradcheck_precision_override.get(non_broadcasted_test_name)
    if override:
        if 'broadcast_lhs' in test_name or 'broadcast_rhs' in test_name:
            # errors accumulated across 1 dimension
            override = {'atol': override['atol'] * S, 'rtol': override['atol'] * S}
        elif 'broadcast_all' in test_name:
            # errors accumulated across multiple dimensions
            override = {'atol': override['atol'] * S * S, 'rtol': override['atol'] * S * S}
    return override

def run_grad_and_gradgrad_checks(test_case, name, test_name, apply_method, output_variable,
                                 input_variables, run_gradgradcheck=True):
    test_case.assertTrue(gradcheck(apply_method, input_variables, eps=1e-6, atol=PRECISION, nondet_tol=1e-10))
    if name in EXCLUDE_GRADGRADCHECK or test_name in EXCLUDE_GRADGRADCHECK_BY_TEST_NAME:
        return
    gradgradcheck_precision_override = gradgradcheck_method_precision_override(test_name)
    if gradgradcheck_precision_override is not None:
        atol = gradgradcheck_precision_override['atol']
        rtol = gradgradcheck_precision_override['rtol']
        test_case.assertTrue(gradgradcheck(apply_method, input_variables, None, atol=atol, rtol=rtol,
                                           gen_non_contig_grad_outputs=True))
    else:
        test_case.assertTrue(gradgradcheck(apply_method, input_variables, gen_non_contig_grad_outputs=True))


def run_functional_checks(test_case, test_name, name, apply_fn, run_grad_checks,
                          f_args_variable, f_args_tensor):
    output_variable = apply_fn(*f_args_variable)

    if run_grad_checks:
        run_grad_and_gradgrad_checks(test_case, name, test_name, apply_fn,
                                     output_variable, f_args_variable)

    self_variable = f_args_variable[0]
    if isinstance(output_variable, torch.Tensor) and output_variable.requires_grad and self_variable is not None:
        output_variable.backward(randn_like(output_variable))
        test_case.assertEqual(self_variable.type(), self_variable.grad.type())
        test_case.assertEqual(self_variable.size(), self_variable.grad.size())


def add_test(
        name,
        self_size,
        args,
        variant_name='',
        check_ad=(),  # only used in test_jit
        dim_args_idx=(),
        skipTestIf=(),
        output_process_fn=lambda x: x,
        kwargs=None):
    kwargs = kwargs if kwargs else {}
    basic_test_name = 'test_' + name
    if variant_name != '':
        basic_test_name += '_' + variant_name

    for dim_perm in product([-1, 1], repeat=len(dim_args_idx)):
        test_name = basic_test_name
        new_args = [arg * dim_perm[dim_args_idx.index(i)] if i in dim_args_idx else arg for i, arg in enumerate(args)]
        test_name = basic_test_name + ''.join('_neg' + str(i) for i, idx in enumerate(dim_perm) if idx < 0)
        new_args = tuple(new_args)

        # for-loop bodies don't define scopes, so we have to save the variables
        # we want to close over in some way
        def do_test(self, device, name=name, self_size=self_size, args=new_args, test_name=test_name,
                    output_process_fn=output_process_fn):
            def check(name):
                is_magic_method = name[:2] == '__' and name[-2:] == '__'
                is_inplace = name[-1] == "_" and not is_magic_method
                self_variable = create_input((self_size,), device=device)[0][0]
                # FixMe: run grad checks on inplace self
                if is_inplace:
                    self_variable.requires_grad = False
                # need to record this because methods can change the size (e.g. unsqueeze)
                args_variable, kwargs_variable = create_input(args, requires_grad=not is_inplace, call_kwargs=kwargs, device=device)
                self_tensor = deepcopy(self_variable.data)
                args_tensor = deepcopy(unpack_variables(args_variable))
                if not exclude_tensor_method(name, test_name):
                    output_variable = getattr(self_variable, name)(*args_variable, **kwargs_variable)
                    output_tensor = getattr(self_tensor, name)(*args_tensor, **kwargs_variable)
                    if not isinstance(output_tensor, torch.Tensor) and not istuple(output_tensor):
                        # TODO: I'm not sure why we insert an outer dimension
                        # here, seems a bit strange
                        output_tensor = torch.tensor((output_tensor, ), dtype=torch.float, device=device)
                    self.assertEqual(unpack_variables(output_variable), output_tensor)
                    # TODO: check that both have changed after adding all inplace ops

                    def fn(*inputs):
                        output = getattr(inputs[0], name)(*inputs[1:], **kwargs)
                        return output_process_fn(output)

                    if not is_inplace and name not in EXCLUDE_GRADCHECK:
                        run_grad_and_gradgrad_checks(self, name, test_name, fn,
                                                     output_variable, (self_variable,) + args_variable)

                # functional interface tests
                if hasattr(torch, name) and name not in EXCLUDE_FUNCTIONAL:
                    def fn(*inputs):
                        output = getattr(torch, name)(*inputs, **kwargs)
                        return output_process_fn(output)

                    f_args_variable = (self_variable,) + args_variable
                    f_args_tensor = (self_tensor,) + args_tensor
                    # could run the gradchecks again, but skip since we did it for the methods above.
                    run_gradcheck = exclude_tensor_method(name, test_name) and not is_inplace and name not in EXCLUDE_GRADCHECK
                    run_functional_checks(self, test_name, name, fn,
                                          run_gradcheck, f_args_variable, f_args_tensor)

                # check for correct type of input.data and input.grad.data
                if not is_inplace:
                    self_variable = create_input((self_size,), requires_grad=True)[0][0]
                    args_variable, kwargs_variable = create_input(args, requires_grad=False, call_kwargs=kwargs)
                    if hasattr(self_variable, name):
                        output_variable = getattr(self_variable, name)(*args_variable, **kwargs_variable)
                    else:
                        self_and_args_variable = (self_variable,) + args_variable
                        output_variable = getattr(torch, name)(*self_and_args_variable, **kwargs_variable)
                    if isinstance(output_variable, torch.autograd.Variable):
                        if output_variable.is_sparse:
                            rand = randn_like(output_variable.to_dense()).to_sparse()
                        else:
                            rand = randn_like(output_variable)
                        output_variable.backward(rand)
                        self.assertTrue(type(self_variable.data) == type(self_variable.grad.data))
                        self.assertTrue(self_variable.size() == self_variable.grad.size())

                    # compare grads to inplace grads
                    inplace_name = name + '_'
                    # can't broadcast inplace to left hand side
                    skip_inplace = ('broadcast_lhs' in test_name or
                                    'broadcast_all' in test_name)
                    if hasattr(torch.ones(1), inplace_name) and not skip_inplace:
                        output_variable = getattr(self_variable, name)(*args_variable, **kwargs_variable)
                        if not isinstance(output_variable, tuple):
                            output_variable = (output_variable,)
                        inplace_self_variable = deepcopy(self_variable)
                        inplace_self_variable_copy = tuple(i.clone() if isinstance(i, torch.Tensor) else i
                                                           for i in (inplace_self_variable,))
                        inplace_args_variable = deepcopy(args_variable)
                        inplace_args_variable_copy = tuple(i.clone() if isinstance(i, torch.Tensor) else i
                                                           for i in inplace_args_variable)

                        inplace_output_variable = (
                            getattr(inplace_self_variable_copy[0], inplace_name)(*inplace_args_variable_copy,
                                                                                 **kwargs_variable))
                        if not isinstance(inplace_output_variable, tuple):
                            inplace_output_variable = (inplace_output_variable,)
                        self.assertEqual(inplace_output_variable, output_variable)
                        # Check that gradient is the same
                        for inp_i, i in zip((inplace_self_variable,) + inplace_args_variable,
                                            (self_variable,) + args_variable):
                            if not isinstance(inp_i, torch.Tensor):
                                assert not isinstance(i, torch.Tensor)
                                continue
                            if inp_i.grad is not None:
                                inp_i.grad.data.zero_()
                            if i.grad is not None:
                                i.grad.data.zero_()
                        for io, o in zip(inplace_output_variable, output_variable):
                            grad = randn_like(io).double()
                            io.backward(grad)
                            o.backward(grad)
                        for inp_i, i in zip((inplace_self_variable,) + inplace_args_variable,
                                            (self_variable,) + args_variable):
                            if not isinstance(inp_i, torch.Tensor):
                                continue
                            self.assertEqual(inp_i.grad, i.grad)

            check(name)
            inplace_name = name + '_'
            # can't broadcast inplace to left hand side
            broadcast_skip_inplace = 'broadcast_lhs' in test_name or 'broadcast_all' in test_name
            if hasattr(torch.ones(1), inplace_name) and not broadcast_skip_inplace:
                check(inplace_name)

        assert not hasattr(TestAutograd, test_name), 'Two tests have the same name: ' + test_name

        for skip in skipTestIf:
            do_test = skip(do_test)

        setattr(TestAutogradDeviceType, test_name, do_test)


# Generic device type autograd tests.
class TestAutogradDeviceType(TestCase):

    # skip this test if running on rocm, because in cdist
    # we use __shfl_down_sync on CUDA for fast reduction
    # and it gives incorrect results on rocm platform
    @skipCUDAIfRocm
    def test_cdist(self, device):
        def _test_cdist_for_size(sizex, sizey=None):
            if sizey is None:
                sizey = sizex
            for p in [0, 1, 2, 3, 1.5, 2.5, float('inf')]:
                x = torch.randn(sizex, device=device, dtype=torch.double)
                y = torch.randn(sizey, device=device, dtype=torch.double)
                eps = 1e-6
                # to avoid extremum
                x = x - (((x - y) < eps).double() * 2 * eps)
                x.requires_grad = True
                y.requires_grad = True
                f_args_variable = (x, y)

                def f(a, b):
                    return torch.cdist(a, b, p)
                f_args_tensor = deepcopy(unpack_variables(f_args_variable))
                run_functional_checks(self, "test_cdist", "cdist", f,
                                      True, f_args_variable, f_args_tensor)
        _test_cdist_for_size((S, S))
        _test_cdist_for_size((S, S, S))
        _test_cdist_for_size((3, 5))
        _test_cdist_for_size((2, 3, 5))
        _test_cdist_for_size((1, 2, 3))
        _test_cdist_for_size((1, 1), (S, 1))


    # NOTE: flaky on ROCm CI
    @skipCUDAIfRocm
    def test_sparse_ctor_getter_backward(self, device):
        # See NOTE [ Sparse: autograd and API ] on the expected behavior of this test
        def _test(size, sparse_dim, nnz, device):
            v_size = [nnz] + list(size[sparse_dim:])
            i = torch.rand(sparse_dim, nnz)
            i.mul_(torch.tensor(size[:sparse_dim]).unsqueeze(1).to(i))
            i = i.to(torch.long)

            inp = torch.randn(v_size, requires_grad=True)
            other = self.genSparseTensor(size, sparse_dim, nnz, is_uncoalesced=True)[0]
            other = other.to(device)

            def fn(v):
                x = torch.sparse_coo_tensor(i, v, size, device=device)
                y = (x + other).coalesce()
                yv = y.values()
                new_v = yv.tanh()
                z = torch.sparse_coo_tensor(y.indices(), new_v, y.size())
                return z.coalesce().values()

            gradcheck(fn, (inp,))
            # FIXME: make gradgradcheck work.
            # gradgradcheck(fn, (inp,))

            # assert that _values is non-differentiable
            with self.assertRaisesRegex(RuntimeError, "does not have a grad_fn"):
                other.detach().requires_grad_()._values().backward(torch.ones_like(other._values()))

        for empty_i, empty_v, empty_nnz in product([True, False], repeat=3):
            sparse_size = [] if empty_i else [2, 1]
            dense_size = [1, 0, 2] if empty_v else [1, 2]
            nnz = 0 if empty_nnz else 5
            _test(sparse_size + dense_size, len(sparse_size), nnz, device)

    # autograd tests via common_method_invocations don't allow input tensors to
    # be sparse (RuntimeError: gradcheck expects all tensor inputs are dense when
    # check_sparse_nnz is set to False.)
    def test_sparse_mask_autograd(self, device):
        tensor = torch.randn(3, requires_grad=True, device=device)
        mask = torch.ones(3, device=device)
        mask[1] = 0
        mask = mask.to_sparse()
        converted = tensor.sparse_mask(mask).to_dense()
        converted.sum().backward()
        self.assertEqual(tensor.grad, mask.to_dense())

    def test_pyscalar_conversions(self, device):
        def _test_pyscalar_conversions(t, integral_conv):
            # integral -> integral
            l = t(torch.zeros(1, 1, 1, dtype=torch.long))
            pyscalar = -12345
            l[0] = pyscalar
            self.assertEqual(integral_conv(l), pyscalar)

            # floating point -> floating point
            f = Variable(t(torch.randn(1, 1)))
            pyscalar = -12345.1
            f[0] = pyscalar
            self.assertEqual(float(f), pyscalar)
            f[0] = nan
            self.assertTrue(math.isnan(float(f)))
            f[0] = inf
            self.assertEqual(float(f), inf, allow_inf=True)
            f[0] = -inf
            self.assertEqual(float(f), -inf, allow_inf=True)

            # integral -> floating point
            # check we can convert something that loses precision
            pyscalar = 1234567890123456789
            self.assertNotEqual(pyscalar, integral_conv(float(pyscalar)))
            l[0] = pyscalar
            self.assertEqual(float(l), float(pyscalar))

            # floating point -> integral
            f[0] = nan
            self.assertRaises(ValueError, lambda: integral_conv(f[0]))
            f[0] = inf
            self.assertRaises(OverflowError, lambda: integral_conv(f[0]))
            f[0] = -inf
            self.assertRaises(OverflowError, lambda: integral_conv(f[0]))
            f[0] = sys.float_info.max
            self.assertEqual(integral_conv(f), sys.float_info.max)

            # bool, nonzero
            def test_nonzero(tensor, value, expected):
                tensor[0] = value
                self.assertEqual(expected, bool(tensor))
                self.assertEqual(expected, True if tensor else False)

            test_nonzero(l, 0, False)
            test_nonzero(l, -2, True)
            test_nonzero(f, 0.0, False)
            test_nonzero(f, sys.float_info.min, True)
            test_nonzero(f, nan, bool(nan))
            test_nonzero(f, inf, bool(inf))
            test_nonzero(f, -inf, bool(-inf))


        _test_pyscalar_conversions(lambda x: x.to(device), lambda x: int(x))
        if sys.version_info[0] == 2:
            _test_pyscalar_conversions(lambda x: x.to(device), lambda x: long(x))

    @dtypesIfCUDA(torch.half, torch.float, torch.double, torch.int8, torch.int16, torch.int32, torch.int64)
    @dtypes(torch.float, torch.double, torch.int8, torch.int16, torch.int32, torch.int64)
    def test_set_requires_grad_only_for_floats(self, device, dtype):
        def f1():
            a = torch.ones(1, dtype=dtype, device=device)
            a.requires_grad_()

        def f2():
            a = torch.ones(1, dtype=dtype, device=device)
            a.requires_grad = True

        def f3():
            torch.ones(1, dtype=dtype, device=device, requires_grad=True)

        a = torch.ones(1, dtype=dtype, device=device)
        a.requires_grad = False  # should always work
        a.requires_grad_(False)

        for f in [f1, f2, f3]:
            if dtype.is_floating_point:
                f()
            else:
                with self.assertRaisesRegex(RuntimeError, 'floating point', msg="dt: {} device: {}".format(a.dtype, a.device)):
                    f()

    @onlyCUDA
    def test_advanced_indexing_backwards_large(self, device):
        # See https://github.com/pytorch/pytorch/issues/22843
        n = (1 << 16)
        x = torch.rand(n, 1, device=device, requires_grad=True)
        a = x[:, [0]]
        a.sum().backward()
        self.assertEqual(x.grad, torch.ones(n, 1, device=device))

    # test for backward in https://github.com/pytorch/pytorch/issues/15511
    def test_pdist_large(self, device):
        def func(x):
            return torch.pdist(x, p=2)

        # shape[0] should be able to be (roughly) arbitrarily large, but the kernel
        # is currently limited to smaller sizes (see issue above); this is just testing
        # a floor.
        shape = (1000, 1)
        x = torch.randn(shape, device=device).requires_grad_()
        output = torch.pdist(x, p=2)
        # just run a single backward, as gradcheck/gradgradcheck is expensive here
        output.sum().backward()

    def test_where_functional(self, device):
        x = torch.randn(5, 5, device=device, requires_grad=True)
        y = torch.randn(5, 5, device=device, requires_grad=True)
        cond = mask_not_all_zeros((5, 5)).to(device=device)

        def where(cond, x, y):
            return torch.where(cond, x, y)

        gradcheck(where, [cond, x, y], raise_exception=True)
        gradgradcheck(where, [cond, x, y], [torch.randn(5, 5, device=device)])

        x = torch.randn(5, 1, 5, device=device, requires_grad=True)
        y = torch.randn(5, 5, 1, device=device, requires_grad=True)
        gradcheck(where, [cond, x, y], raise_exception=True)
        gradgradcheck(where, [cond, x, y], [torch.randn(5, 5, 5, device=device)])

    @skipCUDAIfRocm
    def test_ctc_loss(self, device):
        batch_size = 64
        num_labels = 101
        target_length = 15
        gradcheck_input_size = 10

        ZERO_NONE = 0
        ZERO_SOME = 1
        ZERO_ALL = 2

        # input_length, vary_lengths, zero_lengths
        tests = [(150, False, ZERO_NONE),
                 (150, True, ZERO_NONE),
                 (50, True, ZERO_SOME),
                 (50, True, ZERO_ALL)]

        if 'cuda' in device:
            tests += [(50, False, ZERO_NONE),
                      (50, True, ZERO_NONE),
                      (150, True, ZERO_SOME),
                      (150, True, ZERO_ALL)]

        for input_length, vary_lengths, zero_mode in tests:
            targets = torch.randint(1, num_labels, (batch_size, target_length),
                                    device=device, dtype=torch.long)
            x = torch.randn(gradcheck_input_size, device=device, requires_grad=True)
            tile_factors = torch.randn(input_length * batch_size * num_labels // gradcheck_input_size + 1,
                                       device=device)
            input_lengths = [(torch.randint(input_length // 2, input_length + 1, ()).item()
                              if vary_lengths or i == 0 else input_length) for i in range(batch_size)]
            if zero_mode == ZERO_ALL:
                target_lengths = [0 for _ in range(batch_size)]
            else:
                target_lengths = [(torch.randint(target_length // 2, target_length + 1, ()).item()
                                   if vary_lengths else target_length) for _ in range(batch_size)]
                if zero_mode == ZERO_SOME:
                    idxes = torch.randint(0, batch_size, (10,))
                    for i in idxes:
                        target_lengths[i] = 0

            def ctc_after_softmax(x):
                x_full = ((x[:, None] * tile_factors[None, :]).view(-1)[:input_length * batch_size * num_labels]
                          .view(input_length, batch_size, num_labels))
                log_probs = torch.log_softmax(x_full, 2)
                return torch.nn.functional.ctc_loss(log_probs, targets, input_lengths, target_lengths)

            gradcheck(ctc_after_softmax, [x], nondet_tol=1e-7)

    @onlyCUDA
    @skipCUDAIfRocm
    @skipCUDAIfCudnnVersionLessThan(7600)
    def test_ctc_loss_cudnn(self, device):
        batch_size = 16
        input_length = 30
        num_labels = 101
        target_length = 15
        targets = torch.randint(1, num_labels, (batch_size * target_length,),
                                device='cuda', dtype=torch.long)
        log_probs = torch.log_softmax(torch.randn(input_length, batch_size, num_labels, device='cuda', dtype=torch.float), 2)
        log_probs.requires_grad_()

        input_lengths = batch_size * [input_length]
        target_lengths = batch_size * [target_length]
        grad_out = torch.randn(batch_size, device='cuda', dtype=torch.float)
        with torch.backends.cudnn.flags(enabled=False):
            loss_native = torch.nn.functional.ctc_loss(log_probs, targets, input_lengths, target_lengths, reduction='none')
            grad_native, = torch.autograd.grad(loss_native, log_probs, grad_out)
        loss_cudnn = torch.nn.functional.ctc_loss(log_probs, targets.to('cpu', torch.int32),
                                                  input_lengths, target_lengths, reduction='none')
        self.assertTrue("Cudnn" in str(loss_cudnn.grad_fn))
        grad_cudnn, = torch.autograd.grad(loss_cudnn, log_probs, grad_out)
        self.assertEqual(grad_cudnn, grad_native, prec=1e-4)

    @onlyCUDA
    def test_free_unneeded_tensor(self, device):
        x = torch.randn(2, 3, 10, 10, device=device, requires_grad=True)
        m = torch.randn(1, 3, 1, 1, device=device)

        z = x.sum()
        base_mem = torch.cuda.memory_allocated()
        z = ((x + 2) * m).sum()
        end_mem = torch.cuda.memory_allocated()

        # In the end the memory usage should remain equal, because neither of
        # (x + 2) and ((x + 2) * m) should be kept alive for backward, while the
        # previous allocation of z had the same size as the current one.
        self.assertEqual(base_mem, end_mem)

    @onlyCUDA
    def test_pin_memory(self, device):
        x = torch.randn(2, 2, requires_grad=True)
        self.assertEqual(x, x.pin_memory())
        self.assertIsNot(x, x.pin_memory())
        self.assertTrue(x.pin_memory().requires_grad)
        gradcheck(lambda x: x.pin_memory(), [x])
        gradgradcheck(lambda x: x.pin_memory(), [x])

    @skipCUDAIfRocm
    @onlyCUDA
    def test_profiler_emit_nvtx(self, device):
        # This test is not intended to ensure correctness of nvtx ranges.
        # That would require something a great deal more complex (you'd have to create a
        # profile in a subprocess, open it, and parse the sql somehow).
        # This test is merely intended to catch if emit_nvtx breaks on construction.
        a = torch.tensor([1, 2, 3], dtype=torch.float32, device=device)
        with torch.cuda.profiler.profile():
            with emit_nvtx():
                a.add(1.0)

    @onlyCUDA
    def test_rnn_backward_to_input_but_not_parameters(self, device):
        # this checks whether it is possible to not require
        # weight parameters, but require inputs, see #7722
        l = torch.nn.LSTM(2, 3).to(device)
        for p in l.parameters():
            p.requires_grad = False
        s = torch.randn(1, 1, 2, requires_grad=True, device=device)
        out, _ = l(s)
        out.sum().backward()
        self.assertFalse(s.grad is None or s.grad.abs().sum().item() == 0)

    @onlyCUDA
    def test_lstmcell_backward_only_one_output_grad(self, device):
        # checks that undefined gradients doen't hamper the backward
        # see #11872
        l = torch.nn.LSTMCell(2, 3).to(device).double()
        s = torch.randn(1, 2, device=device, dtype=torch.double, requires_grad=True)
        for i in range(2):
            out = l(s)[i]
            out.sum().backward()
            self.assertFalse(s.grad is None or s.grad.abs().sum().item() == 0)

    def _test_rnn_mod(self, mod, inp):
        from functools import partial

        def flatten_out(mod, inp):
            out = mod(inp)
            return tuple([t if isinstance(t, torch.Tensor) else tt for t in out for tt in t])
        gradcheckfunc = partial(flatten_out, mod)
        with torch.backends.cudnn.flags(enabled=False):
            torch.autograd.gradcheck(gradcheckfunc, inp)
            torch.autograd.gradgradcheck(gradcheckfunc, inp)

    def test_LSTM_grad_and_gradgrad(self, device):
        hsize = 4
        inp = torch.rand(1, 3, hsize, device=device, dtype=torch.float64, requires_grad=True)
        for bias in [True, False]:
            mod = torch.nn.LSTM(hsize, hsize, bias=bias).to(device).to(torch.float64)
            self._test_rnn_mod(mod, inp)

    def test_GRU_grad_and_gradgrad(self, device):
        hsize = 4
        inp = torch.rand(1, 3, hsize, device=device, dtype=torch.float64, requires_grad=True)
        for bias in [True, False]:
            mod = torch.nn.GRU(hsize, hsize, bias=bias).to(device).to(torch.float64)
            self._test_rnn_mod(mod, inp)

    @deviceCountAtLeast(1)
    def test_grad_assignment(self, devices):
        x = torch.randn(5, 5, device=devices[0])

        # Tests that the wrong shape raises
        with self.assertRaises(RuntimeError):
            x.grad = torch.randn(2, 2, device=devices[0])

        # Tests that the wrong dtype raises
        with self.assertRaises(RuntimeError):
            x.grad = torch.randn(5, 5, dtype=torch.long, device=devices[0])

        # Tests that self-assignment raises
        with self.assertRaises(RuntimeError):
            x.grad = x

        # Tests device -> cpu grad assignment raises
        if self.device_type != 'cpu':
            with self.assertRaises(RuntimeError):
                t_cpu = torch.rand(5, 5)
                t_cpu.grad = torch.randn(5, 5, device=devices[0])

        # Tests half type on CUDA
        if self.device_type == 'cuda':
            x = x.to(dtype=torch.half, device=devices[0])
            x.grad = torch.zeros_like(x)

        # Tests cross-device assignment raises
        if len(devices) > 1:
            x = torch.randn(5, 5, device=devices[0])
            with self.assertRaises(RuntimeError):
                x.grad = torch.randn(5, 5, device=devices[1])

    @deviceCountAtLeast(1)
    @dtypes(torch.float, torch.double)
    def test_requires_grad_factory(self, devices, dtype):
        fns = [torch.ones_like, torch.testing.randn_like]
        x = torch.randn(2, 3, dtype=dtype, device=devices[0])

        for fn in fns:
            for requires_grad in [True, False]:
                output = fn(x, dtype=dtype, device=devices[0], requires_grad=requires_grad)
                self.assertEqual(requires_grad, output.requires_grad)
                self.assertIs(dtype, output.dtype)
                self.assertEqual(devices[0], str(x.device))

    @deviceCountAtLeast(2)
    def test_unused_output_device(self, devices):
        from torch.nn.parallel._functions import Broadcast
        x = torch.randn(5, 5, dtype=torch.float, device=devices[0], requires_grad=True)
        outputs = Broadcast.apply(list(range(len(devices))), x)
        y = outputs[-1] * 2
        y.sum().backward()
        self.assertEqual(x.grad.data, torch.ones(5, 5) * 2)

    @deviceCountAtLeast(2)
    def test_backward_device(self, devices):
        # check that current device matches the variable's device
        device = [None]

        class Identity(torch.autograd.Function):
            @staticmethod
            def forward(ctx, x):
                return x.clone()

            @staticmethod
            def backward(ctx, grad_output):
                device[0] = grad_output.device
                return grad_output.clone()

        v = torch.randn(1, device=devices[1], requires_grad=True)
        Identity.apply(v).backward()
        self.assertEqual(str(device[0]), devices[1])

    @deviceCountAtLeast(2)
    def test_inputbuffer_add_multidevice(self, devices):
        input = torch.randn(1, device=devices[0], requires_grad=True)
        output = input.to(device=devices[1]) + input.to(device=devices[1])
        output.backward()

    @onlyCPU
    def test_copy_(self, device):
        # At the time of writing this test, copy_ is not generated from native_functions.yaml
        # there was a bug that bfloat16 was not recognized as floating.
        x = torch.randn(10, device=device, requires_grad=True)
        floating_dt = [dt for dt in torch.testing.get_all_dtypes() if dt.is_floating_point]
        for dt in floating_dt:
            y = torch.empty(10, device=device, dtype=dt)
            y.copy_(x)
            self.assertTrue(y.requires_grad)
            z = x.to(torch.bfloat16)
            self.assertTrue(z.requires_grad)

    @onlyCUDA
    def test_cross_device_reentrant_autograd(self, device):
        # Output on gpu so that this task will be associated with the gpu thread
        def fn_on_gpu(inp):
            # Artificially increase the priority of the next op to make sure it runs
            # as soon as we reach it before the ops of branch1.
            dummy = inp * 2 * 2 * 2 * 2
            return inp.to(device=device)

        def parent_on_cpu(inp):
            # Slow branch of ops on gpu so that the work queue for the gpu thread
            # won't empty too quickly. They also have smaller priorities than the
            # ones created by fn_on_gpu
            branch1 = inp.to(device=device)
            branch1 = branch1 / branch1
            branch1 = branch1 / branch1
            branch1 = branch1 / branch1
            # Perform checkpoint on cpu tensors. So the last op performed in the reentrant
            # autograd is an AccumulateGrad that runs on the cpu thread for the gpu thread.
            # So the cpu thread will notify the gpu thread with an empty NodeTask.
            branch2 = checkpoint(fn_on_gpu, inp)
            out = branch2 + branch1
            return out

        inp = torch.rand(2, requires_grad=True)
        out = parent_on_cpu(inp)
        # This will segfault if the empty NodeTask is not handled properly in the
        # gpu thread ReadyQueue
        out.sum().backward()


for test in method_tests():
    add_test(*test)


# e.g., TestAutogradDeviceTypeCPU and TestAutogradDeviceTypeCUDA
instantiate_device_type_tests(
    TestAutogradDeviceType,
    globals(),
    # Exclude ROCM for now, there are a lot of failures.  See
    # https://github.com/pytorch/pytorch/issues/30845
    except_for='cuda' if TEST_WITH_ROCM else None
)

if __name__ == '__main__':
    run_tests()<|MERGE_RESOLUTION|>--- conflicted
+++ resolved
@@ -3372,7 +3372,48 @@
         mean_combined = torch.stack(feat_combined).mean()
         mean_combined.backward()
 
-<<<<<<< HEAD
+    def test_reentrant_with_callbacks(self):
+        counter = [0]
+
+        def inc_counter():
+            counter[0] += 1
+
+        class MyFunc(Function):
+            @staticmethod
+            def forward(ctx, input):
+                return input
+
+            @staticmethod
+            @once_differentiable
+            def backward(ctx, input):
+                # Add a callback to execute.
+                Variable._execution_engine.queue_callback(inc_counter)
+
+                return input
+
+        class MyReentrantFunc(Function):
+            @staticmethod
+            def forward(ctx, input):
+                return input
+
+            @staticmethod
+            @once_differentiable
+            def backward(ctx, input):
+                # Reentrant backward call.
+                tmp_inp = input.detach().requires_grad_()
+                with torch.enable_grad():
+                    tmp_out = (MyFunc.apply(tmp_inp)).sum()
+                tmp_out.backward()
+                return input
+
+        t1 = torch.rand((3, 3), requires_grad=True)
+        t2 = MyReentrantFunc.apply(t1)
+        t3 = t2.sum()
+        torch.autograd.backward([t3])
+
+        # Verify callback is called only once.
+        self.assertEquals(1, counter[0])
+
     def test_grad_mode_restored_reentrant(self):
         class MyFunction(Function):
             @staticmethod
@@ -3398,50 +3439,6 @@
         MyFunction.apply(inp).sum().backward()
         # Case where original==True
         MyFunction.apply(inp).sum().backward(create_graph=True)
-=======
-    def test_reentrant_with_callbacks(self):
-        counter = [0]
-
-        def inc_counter():
-            counter[0] += 1
-
-        class MyFunc(Function):
-            @staticmethod
-            def forward(ctx, input):
-                return input
-
-            @staticmethod
-            @once_differentiable
-            def backward(ctx, input):
-                # Add a callback to execute.
-                Variable._execution_engine.queue_callback(inc_counter)
-
-                return input
-
-        class MyReentrantFunc(Function):
-            @staticmethod
-            def forward(ctx, input):
-                return input
-
-            @staticmethod
-            @once_differentiable
-            def backward(ctx, input):
-                # Reentrant backward call.
-                tmp_inp = input.detach().requires_grad_()
-                with torch.enable_grad():
-                    tmp_out = (MyFunc.apply(tmp_inp)).sum()
-                tmp_out.backward()
-                return input
-
-        t1 = torch.rand((3, 3), requires_grad=True)
-        t2 = MyReentrantFunc.apply(t1)
-        t3 = t2.sum()
-        torch.autograd.backward([t3])
-
-        # Verify callback is called only once.
-        self.assertEquals(1, counter[0])
-
->>>>>>> ca72df06
 
 def index_variable(shape, max_indices):
     if not isinstance(shape, tuple):
