# Generates Python bindings for ATen functions
#
# The bindings are generated as methods on python_variable or functions on the
# torch._C._nn object.
#
from collections import defaultdict
import re
from .nested_dict import nested_dict
from .gen_variable_type import should_trace
from .utils import write

try:
    from src.ATen.code_template import CodeTemplate
except ImportError:
    from tools.shared.module_loader import import_module
    CodeTemplate = import_module('code_template', 'aten/src/ATen/code_template.py').CodeTemplate

# These functions require manual Python bindings or are not exposed to Python
SKIP_PYTHON_BINDINGS = [
    'alias', 'contiguous', 'is_cuda', 'is_sparse', 'size', 'stride',
    '.*_backward', '.*_backward_(out|input|weight|bias)', '.*_forward',
    '.*_forward_out', '_unsafe_view', 'tensor', '_?sparse_coo_tensor.*',
    '_arange.*', '_range.*', '_linspace.*', '_logspace.*',
    '_sparse_add_out', '_sparse_div.*', '_sparse_mul.*', '_sparse_sub.*', '_sparse_dense_add_out',
    'index', 'unique_dim_consecutive',
    '_indexCopy_', 'max_values', 'min_values',
    '_cumsum.*', '_cumprod.*', '_sum.*', '_prod.*',
    '_th_.*', '_thnn_.*',
    'arange.*', 'range.*', '_solve.*', '_inverse.*',
    '_cholesky.*', '_triangular_solve.*', '_qr.*', '_symeig.*', '_svd.*',
    'slice', 'randint(_out)?',
    'item', '_local_scalar_dense', 'to',
    'copy_sparse_to_sparse_', 'copy_',
    'numpy_T',  # this needs to be an attribute in Python, not a function
    'nonzero(_(out|numpy))?',
    'set_quantizer_',
    'set_data',
    '.*_overrideable',  # overrideable functions for backend extension
<<<<<<< HEAD
    'data', 'requires_grad_'
=======
    'data', 'output_nr'
>>>>>>> ffaede5d
]

# These function signatures are not exposed to Python. Note that this signature
# list does not support regex.
SKIP_PYTHON_BINDINGS_SIGNATURES = [
    'add(Tensor, Scalar, Scalar)', 'add_(Tensor, Scalar, Scalar)',
    'sub(Tensor, Scalar, Scalar)', 'sub_(Tensor, Scalar, Scalar)',
    'mul(Tensor, Scalar)', 'mul_(Tensor, Scalar)',
    'div(Tensor, Scalar)', 'div_(Tensor, Scalar)',
]

PY_VARIABLE_METHOD_VARARGS = CodeTemplate("""\
static PyObject * ${pycname}(PyObject* self_, PyObject* args, PyObject* kwargs)
{
  HANDLE_TH_ERRORS
  static PythonArgParser parser({
    ${signatures}
  }, /*traceable=*/${traceable});
  ${unpack_self}
  ParsedArgs<${max_args}> parsed_args;
  auto r = parser.parse(args, kwargs, parsed_args);
  ${declare_namedtuple_return_types}
  ${dispatch}
  Py_RETURN_NONE;
  END_HANDLE_TH_ERRORS
}
""")

PY_VARIABLE_METHOD_NOARGS = CodeTemplate("""\
static PyObject * ${pycname}(PyObject* self_, PyObject* args)
{
  HANDLE_TH_ERRORS
  ${declare_namedtuple_return_types}
  ${unpack_self}
  return wrap(${namedtuple_return_type}${dispatch_name}(${actuals}));
  END_HANDLE_TH_ERRORS
}
""")

PY_VARIABLE_CASE = CodeTemplate("""\
${cond} (r.idx == ${i}) {
  ${call_dispatch}
""")

PY_VARIABLE_OUT = CodeTemplate("""\
if (r.isNone(${out_idx})) {
  ${call_dispatch}
} else {
  ${call_dispatch_out}
}
""")

PY_VARIABLE_OUT_CHECK_TYPE = CodeTemplate("""\
if (r.isNone(${out_idx})) {
  ${call_dispatch}
} else {
  check_out_type_matches(r.tensor(${out_idx}), r.scalartype(${type_idx}), r.isNone(${type_idx}),
                         r.layout(${layout_idx}), r.isNone(${layout_idx}),
                         r.device(${device_idx}), r.isNone(${device_idx}));
  ${call_dispatch_out}
}
""")

PY_VARIABLE_CALL_DISPATCH = CodeTemplate("""\
${dispatch_name}(${actuals})""")

PY_VARIABLE_SET_REQUIRES_GRAD = CodeTemplate("""\
${call_dispatch}.set_requires_grad(${requires_grad})""")

PY_VARIABLE_WRAP = CodeTemplate("""\
return wrap(${namedtuple_return_type}${call_dispatch});""")

PY_VARIABLE_DISPATCH = CodeTemplate("""\
inline ${simple_return_type} ${dispatch_name}(${formal_args}) {
  ${initialize_cuda}
  ${AutoNoGIL}
  return ${dispatch_call}(${dispatch_args});
}
""")

PY_VARIABLE_METHOD_DEF = CodeTemplate("""\
{"${name}", (PyCFunction)${pycname}, ${flags}, NULL},""")

PY_RETURN_NAMEDTUPLE_DEF = CodeTemplate("""\
static PyStructSequence_Field fields${namedtuple_type_index}[] = {
  ${namedtuple_fields} {nullptr}
};
static PyStructSequence_Desc desc${namedtuple_type_index} = {
  "torch.return_types.${name}", nullptr,
  fields${namedtuple_type_index}, ${namedtuple_size}
};
static PyTypeObject type${namedtuple_type_index};
static bool namedtuple_type_initialized${namedtuple_type_index} = false;
if (!namedtuple_type_initialized${namedtuple_type_index}) {
  PyStructSequence_InitType(&type${namedtuple_type_index}, &desc${namedtuple_type_index});
  type${namedtuple_type_index}.tp_repr = (reprfunc)torch::utils::returned_structseq_repr;
  namedtuple_type_initialized${namedtuple_type_index} = true;
}
""")

UNPACK_SELF = "auto& self = reinterpret_cast<THPVariable*>(self_)->cdata;"

PYTHON_FUNCTION_SIGNATURE = CodeTemplate("""\
${name}(${py_formal_args})""")

# XXX: if you got here because of an assertion failure, it doesn't mean
# it's enough to just extend the list here. Before you do this, make sure
# to add an appropriate wrap() overload in torch/csrc/autograd/utils/wrap_outputs.h.
SUPPORTED_RETURN_TYPES = {
    'Tensor',
    'std::tuple<Tensor,Tensor>',
    'std::tuple<Tensor,Tensor,Tensor>',
    'std::tuple<Tensor,Tensor,Tensor,Tensor>',
    'std::tuple<Tensor,Tensor,Tensor,Tensor,Tensor>',
    'std::tuple<Tensor,Tensor,Tensor,int64_t>',
    'std::tuple<Tensor,Tensor,double,int64_t>',
    'std::vector<Tensor>',
    'Scalar', 'bool', 'int64_t', 'void*', 'void',
    'QScheme', 'double',
}

TENSOR_OPTIONS = CodeTemplate("""\
const auto options = TensorOptions()
    .dtype(${dtype})
    .device(${device})
    .layout(${layout}.layout)
    .requires_grad(${requires_grad})
    .pinned_memory(${pin_memory});
""")

def should_generate_python_binding(declaration):
    name = declaration['name']
    for pattern in SKIP_PYTHON_BINDINGS:
        if re.match('^' + pattern + '$', name):
            return False

    simple_types = [arg['simple_type'] for arg in declaration['arguments']]
    signature = '{}({})'.format(name, ', '.join(simple_types))
    for pattern in SKIP_PYTHON_BINDINGS_SIGNATURES:
        if pattern == signature:
            return False

    return True


def get_py_variable_methods(declarations):
    """
    Get declarations (grouped by name) which should be generated
    as methods on Tensor.
    """
    def should_bind(declaration):
        return (should_generate_python_binding(declaration) and
                declaration['mode'] != 'NN' and
                declaration.get('python_module') != 'nn' and
                'Tensor' in declaration['method_of'])

    return group_declarations_by_name(declarations, should_bind)


def gen_py_variable_methods(out, declarations, template_path):
    PY_VARIABLE_METHODS_CPP = CodeTemplate.from_file(template_path + '/python_variable_methods.cpp')
    PY_VARIABLE_DISPATCH_H = CodeTemplate.from_file(template_path + '/python_variable_methods_dispatch.h')

    py_variable_methods = get_py_variable_methods(declarations)

    env = create_python_bindings(py_variable_methods, True)
    write(out, 'python_variable_methods.cpp', PY_VARIABLE_METHODS_CPP, env)
    write(out, 'python_variable_methods_dispatch.h', PY_VARIABLE_DISPATCH_H, env)


def get_py_nn_functions(declarations):
    """
    Get declarations (grouped by name) which should be generated
    as functions in the "nn" module.
    """
    def should_bind(declaration):
        return (should_generate_python_binding(declaration) and
                (declaration['mode'] == 'NN' or declaration.get('python_module') == 'nn'))

    return group_declarations_by_name(declarations, should_bind)


def gen_py_nn_functions(out, declarations, template_path):
    PY_NN_FUNCTIONS_CPP = CodeTemplate.from_file(template_path + '/python_nn_functions.cpp')
    PY_NN_FUNCTIONS_H = CodeTemplate.from_file(template_path + '/python_nn_functions.h')
    PY_NN_DISPATCH_H = CodeTemplate.from_file(template_path + '/python_nn_functions_dispatch.h')

    py_nn_functions = get_py_nn_functions(declarations)

    env = create_python_bindings(py_nn_functions, has_self=False, is_module=True)
    write(out, 'python_nn_functions.cpp', PY_NN_FUNCTIONS_CPP, env)
    write(out, 'python_nn_functions.h', PY_NN_FUNCTIONS_H, env)
    write(out, 'python_nn_functions_dispatch.h', PY_NN_DISPATCH_H, env)


def get_py_torch_functions(declarations):
    """
    Get declarations (grouped by name) which should be generated
    as functions in the "torch" module.
    """
    def should_bind(declaration):
        return (should_generate_python_binding(declaration) and
                declaration['mode'] != 'NN' and
                declaration.get('python_module') != 'nn' and
                'namespace' in declaration['method_of'])

    return group_declarations_by_name(declarations, should_bind)


def gen_py_torch_functions(out, declarations, template_path):
    PY_TORCH_FUNCTIONS_CPP = CodeTemplate.from_file(template_path + '/python_torch_functions.cpp')
    PY_TORCH_DISPATCH_H = CodeTemplate.from_file(template_path + '/python_torch_functions_dispatch.h')

    py_torch_functions = get_py_torch_functions(declarations)

    env = create_python_bindings(py_torch_functions, has_self=False)
    write(out, 'python_torch_functions.cpp', PY_TORCH_FUNCTIONS_CPP, env)
    write(out, 'python_torch_functions_dispatch.h', PY_TORCH_DISPATCH_H, env)


def group_declarations_by_name(declarations, should_bind_fn):
    """Group declarations by name ignoring _out suffix"""
    groups = defaultdict(list)
    for declaration in declarations:
        name = declaration['name']
        if should_bind_fn(declaration):
            if name.endswith('_out'):
                groups[name[:-4]].append(declaration)
            else:
                groups[name].append(declaration)
    return groups


def get_type_default(declaration):
    if declaration['name'].startswith('randperm') or \
            declaration['name'] == 'tril_indices' or \
            declaration['name'] == 'triu_indices':
        return 'torch.int64'
    else:
        return 'None'


def create_python_bindings(python_functions, has_self, is_module=False):
    """Generates Python bindings to ATen functions"""
    py_methods = []
    py_method_defs = []
    py_method_dispatch = []

    unpack_methods = {
        'const Tensor &': 'tensor',
        'Tensor &': 'tensor',
        'Generator *': 'generator',
        'Storage &': 'storage',
        'const Type &': 'scalartype',
        'const THPLayout &': 'layout',
        'const Device &': 'device',
        'c10::optional<DimnameList>': 'toDimnameListOptional',
        'c10::optional<ScalarType>': 'scalartypeOptional',
        'c10::optional<MemoryFormat>': 'memoryformatOptional',
        'c10::optional<Scalar>': 'scalarOptional',
        'c10::optional<int64_t>': 'toInt64Optional',
        'c10::optional<bool>': 'toBoolOptional',
        'IntArrayRef': 'intlist',
        'int64_t': 'toInt64',
        'bool': 'toBool',
        'double': 'toDouble',
        'std::string': 'string',
    }

    unpack_with_default_methods = {
        'IntArrayRef': 'setDefaultIntlist',
        'Scalar': 'scalarWithDefault',
        'int64_t': 'toInt64WithDefault',
        'bool': 'setDefaultBool',
        'double': 'setDefaultDouble',
        'const Type &': 'scalartypeWithDefault',
        'const THPLayout &': 'layoutWithDefault',
        'const Device &': 'deviceWithDefault',
        'ScalarType': 'scalartypeWithDefault',
    }

    def emit_single_dispatch(declaration, out_idx, base_env):
        env = {}
        simple_return_type = declaration['return_type'].replace(' &', '')
        assert simple_return_type in SUPPORTED_RETURN_TYPES, \
            declaration['name'] + ' returns unsupported type: ' + simple_return_type

        body = []
        actuals = []
        formal_args = []
        arg_idx = 0

        def is_output(arg):
            return arg.get('output', False)

        inputs = [arg for arg in declaration['arguments'] if not is_output(arg)]
        outputs = [arg for arg in declaration['arguments'] if is_output(arg)]

        has_tensor_options = any(arg['simple_type'] == 'TensorOptions' for arg in declaration['arguments'])

        def get_type_args(args):
            return [arg for arg in args if arg['simple_type'] == 'Type']
        type_actual_args = get_type_args(declaration['arguments'])
        type_binding_args = get_type_args(declaration['python_binding_arguments'])
        assert len(type_actual_args + type_binding_args) <= 1
        if type_binding_args and len(outputs) == 0:
            # out(s) determines the dtype if it is present, so only use this if there are no outputs.
            type_args = type_binding_args
        else:
            type_args = type_actual_args

        if type_args and len(outputs) > 1:
            raise RuntimeError("Not supported: type dispatched parameter with multiple outputs")

        def unpack_variable(name, unpack_expr, typename):
            # optional<ArrayRef<T>> are special. The PythonArgParser returns an
            # optional<vector<T>>, which cannot be implictly converted to
            # optional<ArrayRef<T>>. One needs to unwrap the optional and rewrap.
            if typename == 'c10::optional<DimnameList>':
                result = """\
                    auto __{name} = {expr};
                    c10::optional<{typ}> {name} = __{name} ? c10::make_optional({typ}(__{name}.value())) : c10::nullopt;
                """.format(name=name, expr=unpack_expr, typ='DimnameList')
                return [line.strip() for line in result.split('\n')]

            return ['auto {} = {};'.format(name, unpack_expr)]

        def parse_arg(arg, arg_index, unpack_args=False):
            name = arg['name']
            typename = arg['type']
            if typename.startswith('IntArrayRef['):
                typename = 'IntArrayRef'
            if typename.startswith('LongTensor'):
                typename = 'Tensor'
            if typename == 'c10::optional<DimnameList>':
                unpack_args = True

            if arg.get('python_default_init'):
                assert typename in unpack_with_default_methods, \
                    '`{}` type is not supported in python_default_init'.format(typename)
                unpack_with_default = unpack_with_default_methods.get(typename)
                default_expr = arg.get('python_default_init')
                expr = 'r.{}({}, {})'.format(unpack_with_default, arg_index, default_expr)
            else:
                unpack = unpack_methods.get(typename, typename.lower())
                expr = 'r.{}({})'.format(unpack, arg_index)

            if unpack_args:
                body.extend(unpack_variable(name, expr, typename))
                expr = name

            dispatch_type = typename
            if dispatch_type == 'Tensor':
                dispatch_type = 'const Tensor &'
            elif dispatch_type == 'Tensor &':
                dispatch_type = 'Tensor'
            elif dispatch_type == 'const Device &':
                dispatch_type = 'c10::optional<int32_t>'
            formal = '{} {}'.format(dispatch_type, name)
            return expr, formal

        def append_actuals_formals(actual, formal):
            actuals.append(actual)
            formal_args.append(formal)

        # We always want to unpack when we have TensorOptions.
        unpack = has_tensor_options
        for arg in inputs:
            if arg['simple_type'] in ['Type', 'TensorOptions']:
                continue
            if has_self and arg['name'] == 'self':
                formal_args.append('Tensor & self')
                actuals.append('self')
                continue
            append_actuals_formals(*parse_arg(arg, arg_idx, unpack))
            arg_idx += 1

        if len(outputs) == 1:
            append_actuals_formals(*parse_arg(outputs[0], arg_idx))
        elif len(outputs) > 1:
            N = len(outputs)
            body.append('auto results = r.tensorlist_n<{}>({});'.format(N, arg_idx))
            for i, arg in enumerate(outputs):
                formal_args.append('Tensor & {}'.format(arg['name']))
                actuals.append('results[{}]'.format(i))

        layout = None
        parsed_type_args = None
        # type args go after the outputs to match the signature generation.
        arg_idx = arg_idx if out_idx is None else out_idx + 1
        for arg in type_args:
            parsed_type_args = parse_arg(arg, arg_idx, unpack)
            arg_idx += 1

        # check python_binding_arguments
        has_device_bind = False
        requires_grad = None
        python_binding_arguments = declaration.get('python_binding_arguments', [])
        if 'dtype' in (a['name'] for a in python_binding_arguments):
            if not has_tensor_options:
                arg_idx += 1

        if 'layout' in (a['name'] for a in python_binding_arguments):
            layout_idx, device_idx, pin_memory_idx, requires_grad_idx = (arg_idx, arg_idx + 1, arg_idx + 2, arg_idx + 3)
        else:
            device_idx, pin_memory_idx, requires_grad_idx = (arg_idx, arg_idx + 1, arg_idx + 2)

        device = None
        for arg in python_binding_arguments:
            if arg['name'] == 'dtype' and arg['simple_type'] == 'Type':
                pass  # already handled by type_dispatched_args
            elif arg['name'] == 'layout' and arg['simple_type'] == 'Layout':
                # out(s) determines the type and layout if it is present, so only use this if there are no outputs.
                if len(outputs) == 0:
                    layout = parse_arg(arg, layout_idx)[0]
            elif arg['name'] == 'device' and arg['simple_type'] == 'Device':
                if len(outputs) == 0:
                    assert parsed_type_args
                    assert layout
                    device, device_type = parse_arg(arg, device_idx, True)

                    if not has_tensor_options:
                        # add type, device formals and corresponding actuals.
                        # The type actual is the ATen type mapped from (ScalarType, Layout, Device)
                        # The device actual is the corresponding AutoGPU index for the Device.
                        formal_args.append(parsed_type_args[1])
                        formal_args.append(device_type)
                        actuals.append("torch::getVariableType({}, {}, {})".format(parsed_type_args[0], layout, device))
                        actuals.append('{}.index()'.format(device))

                    has_device_bind = True
            elif arg['name'] == 'requires_grad' and arg['simple_type'] == 'bool':
                requires_grad = parse_arg(arg, requires_grad_idx)[0]
            elif arg['name'] == 'pin_memory' and arg['simple_type'] == 'bool':
                pin_memory = parse_arg(arg, pin_memory_idx)[0]
            else:
                raise RuntimeError(("found {} in python_binding_arguments but only "
                                    "\"bool pin_memory\", \"bool requires_grad\", \"ScalarType dtype\", \"Layout layout\", "
                                    "\"Device device\" are supported".format(arg)))

        dtype = parsed_type_args[0] if parsed_type_args else None
        if has_tensor_options and all([dtype, device, layout, requires_grad]):
            body.append(TENSOR_OPTIONS.substitute({
                'dtype': dtype,
                'layout': layout,
                'device': device,
                'requires_grad': requires_grad,
                'pin_memory': pin_memory,
            }))
            formal_args.append('const TensorOptions & options')
            actuals.append('options')

        env['unpack_args'] = []
        env['formal_args'] = formal_args
        env['actuals'] = actuals

        if has_tensor_options:
            env['initialize_cuda'] = 'torch::utils::maybe_initialize_cuda(options);'
        else:
            env['initialize_cuda'] = ''

        if 'call_args' in declaration:
            env['dispatch_args'] = declaration['call_args']
        else:
            env['dispatch_args'] = [arg['name'] for arg in declaration['arguments']]

        if 'Tensor' in declaration['method_of']:
            env['dispatch_args'] = [arg for arg in env['dispatch_args'] if arg != 'self']
            env['dispatch_call'] = 'self.{}'.format(declaration['name'])
        elif 'namespace' in declaration['method_of']:
            namespace = 'torch' if (has_tensor_options or declaration['name'].endswith('_like')) else 'at'
            env['dispatch_call'] = '{}::{}'.format(namespace, declaration['name'])
        else:
            raise RuntimeError('could not dispatch, neither namespace function nor Tensor method')

        env['AutoNoGIL'] = 'AutoNoGIL no_gil;' if not declaration['with_gil'] else ''

        # Use the simple_return_type (Tensor) rather than the fancy return type
        # (Tensor &).  This is important because the dispatch functions take
        # mutable arguments *by value*, not by reference.  If you then return
        # a a reference to such an argument, you will now have a pointer to a
        # dangling stack entry.  Not good.
        #
        # You want:
        #
        #   Tensor dispatch_selu_(Tensor self) { return at::selu_(self); }
        #
        # *not*
        #
        #   Tensor& dispatch_selu_(Tensor self) { return at::selu_(self); }
        #
        # (NB: We can't make dispatch_selu_ take Tensor&, because the enclosing
        # codegen looks like dispatch_selu_(wrap(tensor)), and you can't take a
        # mutable reference to temporary.  Maybe we could assign it to a
        # variable itself.)
        env['simple_return_type'] = simple_return_type

        env = nested_dict(env, nested_dict(base_env, declaration))
        call_dispatch = PY_VARIABLE_CALL_DISPATCH.substitute(env)
        if requires_grad and not has_tensor_options:
            call_dispatch = PY_VARIABLE_SET_REQUIRES_GRAD.substitute(env, call_dispatch=call_dispatch,
                                                                     requires_grad=requires_grad)
        if simple_return_type == 'void':
            body.append('{call_dispatch};'.format(call_dispatch=call_dispatch))
            body.append('Py_RETURN_NONE;')
        else:
            body.append(PY_VARIABLE_WRAP.substitute(env, call_dispatch=call_dispatch))
        py_method_dispatch.append(PY_VARIABLE_DISPATCH.substitute(env))
        return body

    def emit_dispatch(i, dictionary, base_env):
        if 'out' in dictionary:
            out_idx = len([arg for arg in dictionary['out']['arguments']
                           if not arg.get('output', False)])
            env = {}
            env['call_dispatch_out'] = emit_single_dispatch(dictionary['out'], out_idx, base_env)
            env['call_dispatch'] = emit_single_dispatch(dictionary['base'], out_idx, base_env)

            has_dtype_bind = 'dtype' in (d['name'] for d in dictionary['out'].get('python_binding_arguments', []))
            if has_dtype_bind:
                body = PY_VARIABLE_OUT_CHECK_TYPE.substitute(env, out_idx=out_idx, type_idx=out_idx + 1,
                                                             layout_idx=out_idx + 2, device_idx=out_idx + 3).split('\n')
            else:
                body = PY_VARIABLE_OUT.substitute(env, out_idx=out_idx).split('\n')
        else:
            body = emit_single_dispatch(dictionary['base'], None, base_env)

        cond = 'if' if i == 0 else '} else if'
        return PY_VARIABLE_CASE.substitute(i=i, cond=cond, call_dispatch=body)

    def get_python_binding_arguments(declaration):
        python_binding_arguments = []
        has_tensor_input_arg = False
        has_type_input_arg = False
        has_options_arg = False
        for arg in declaration['arguments']:
            if arg.get('output', False):
                continue
            typename = arg['simple_type']
            if typename in ['Tensor', 'TensorList']:
                has_tensor_input_arg = True
            if arg['simple_type'] == 'Type':
                has_type_input_arg = True
            elif arg['simple_type'] == 'TensorOptions':
                has_options_arg = True
            if arg['name'] == 'requires_grad':
                raise ValueError("argument named requires_grad not supported")

        has_tensor_return = False
        for ret in declaration['returns']:
            if ret['dynamic_type'] in ['Tensor', 'TensorList']:
                # this probably won't work if one of the returns is not a tensor, but it will
                # produce a compile-time error that is obvious
                has_tensor_return = True

        is_like_function = name.endswith('_like')
        is_like_function_with_options = is_like_function and has_options_arg
        is_new_function = name.startswith('new_')
        is_new_function_with_options = is_new_function and has_options_arg
        is_factory_function = has_tensor_return and not has_tensor_input_arg
        is_factory_or_like_or_new_function = has_tensor_return and (not has_tensor_input_arg or is_like_function or is_new_function)
        is_like_or_new_function_with_options = is_like_function_with_options or is_new_function_with_options

        if (is_factory_function and not has_type_input_arg) or has_options_arg:
            default_type = get_type_default(declaration)
            py_default_dtype = 'self.scalar_type()' if is_like_or_new_function_with_options else None
            dtype_arg = {
                'default': default_type,
                'dynamic_type': 'Type',
                'kwarg_only': True,
                'name': 'dtype',
                'type': 'const Type &',
                'simple_type': 'Type',
                'python_default_init': py_default_dtype,
            }
            python_binding_arguments.append(dtype_arg)
        if is_factory_function or is_like_or_new_function_with_options:
            py_default_layout = '*torch::getLayout(self.type().backend())' if is_like_or_new_function_with_options else None
            layout_arg = {
                'default': 'torch.strided',
                'dynamic_type': 'Layout',
                'kwarg_only': True,
                'name': 'layout',
                'type': 'const THPLayout &',
                'simple_type': 'Layout',
                'python_default_init': py_default_layout,
            }
            python_binding_arguments.append(layout_arg)
            py_default_device = 'self.device()' if is_like_or_new_function_with_options else None
            device_arg = {
                'default': 'None',
                'default_init': 'None',
                'dynamic_type': 'Device',
                'kwarg_only': True,
                'name': 'device',
                'type': 'const Device &',
                'simple_type': 'Device',
                'python_default_init': py_default_device
            }
            python_binding_arguments.append(device_arg)
            pin_memory_arg = {
                'default': False,
                'dynamic_type': 'bool',
                'kwarg_only': True,
                'name': 'pin_memory',
                'type': 'bool',
                'simple_type': 'bool',
            }
            python_binding_arguments.append(pin_memory_arg)
        if is_factory_or_like_or_new_function:
            requires_grad_arg = {
                'default': False,
                'dynamic_type': 'bool',
                'kwarg_only': True,
                'name': 'requires_grad',
                'type': 'bool',
                'simple_type': 'bool',
            }
            python_binding_arguments.append(requires_grad_arg)

        return python_binding_arguments

    def emit_namedtuple_return_type_def(declaration, next_index):
        returns = declaration['returns']
        if len(returns) <= 1 or all(['field_name' not in x for x in returns]):
            declaration['namedtuple_return_type'] = ''
            return '', next_index
        declaration['namedtuple_type_index'] = next_index
        declaration['namedtuple_fields'] = ''
        for x in returns:
            # See Note [field_name versus name]
            if 'field_name' not in x:
                # When building on Windows, `PyStructSequence_UnnamedField` could not be
                # resolved by the linker for some reason, which cause error in building:
                #
                # python_nn_functions.cpp.obj : error LNK2001: unresolved external symbol
                # PyStructSequence_UnnamedField
                #
                # Thus, at this point in time, we do not support unnamed
                # fields in namedtuple; you must either name all fields,
                # or none of them.
                raise ValueError("Unnamed field is not supported by codegen")
            else:
                declaration['namedtuple_fields'] += '{"' + x['field_name'] + '", ""}, '
        declaration['namedtuple_size'] = len(returns)
        declaration['namedtuple_return_type'] = '&type{}, '.format(next_index)
        return PY_RETURN_NAMEDTUPLE_DEF.substitute(declaration), next_index + 1

    def process_function(name, declarations):
        for declaration in declarations:
            declaration['python_binding_arguments'] = get_python_binding_arguments(declaration)

        env = {
            'name': name,
            'dispatch_name': 'dispatch_{}'.format(name),
            'pycname': 'THPVariable_{}'.format(name),
            'signatures': [],
            'max_args': max(len(o['arguments']) + len(o['python_binding_arguments']) for o in declarations),
            'unpack_self': [],
            'dispatch': [],
            'declare_namedtuple_return_types': '',
        }

        if has_self:
            env['unpack_self'] = [UNPACK_SELF]

        # generate namedtuple type declare
        next_index = 0
        for declaration in declarations:
            typedef, next_index = emit_namedtuple_return_type_def(declaration, next_index)
            env['declare_namedtuple_return_types'] += typedef

        # emit dispatch
        grouped = group_declarations(declarations)
        for i, dictionary in enumerate(grouped):
            signature = dictionary['signature']
            if has_self:
                signature = signature.replace('Tensor self, ', '')
                signature = signature.replace('Tensor self', '')
            if not has_self:
                # Use 'input' instead of 'self' for NN functions
                signature = signature.replace('Tensor self', 'Tensor input')
            if dictionary['base'].get('deprecated', False):
                signature += '|deprecated'
            env['signatures'].append('"{}",'.format(signature))
            env['dispatch'].append(emit_dispatch(i, dictionary, env))

        env['dispatch'].append('}')

        env['traceable'] = 'true' if all(should_trace(d) for d in declarations) else 'false'

        if len(declarations) == 1 and len(declarations[0]['args']) == 1 and has_self:
            tmpl = PY_VARIABLE_METHOD_NOARGS
            env['actuals'] = ['self']
            env['flags'] = 'METH_NOARGS'
            env['namedtuple_return_type'] = declarations[0]['namedtuple_return_type']
        else:
            tmpl = PY_VARIABLE_METHOD_VARARGS
            env['flags'] = 'METH_VARARGS | METH_KEYWORDS'

        if not is_module and not has_self:
            env['flags'] += ' | METH_STATIC'

        py_methods.append(tmpl.substitute(env))
        py_method_defs.append(PY_VARIABLE_METHOD_DEF.substitute(env))

    for name in sorted(python_functions.keys()):
        process_function(name, python_functions[name])

    return {
        'py_methods': py_methods,
        'py_method_defs': py_method_defs,
        'py_method_dispatch': py_method_dispatch,
    }


def group_declarations(declarations):
    """Returns a list of dictionaries containing the optional keys:

       "base": the regular ATen declaration (e.g. conv2d)
       "out": the out variant (e.g. conv2d_out)
       "signature": the signature used for Python argument parsing
    """
    grouped = defaultdict(dict)

    # first group by signature ignoring out arguments
    for declaration in declarations:
        signature = get_python_signature(declaration, False)
        v = grouped[signature]
        if declaration['name'].endswith('_out'):
            v['out'] = declaration
            # prefer the signature with optional out=... arguments
            v['signature'] = get_python_signature(declaration, True)
        else:
            v['base'] = declaration
            if 'signature' not in v:
                v['signature'] = signature

    result = []
    for x, dictionary in sorted(grouped.items()):
        if 'base' not in dictionary:
            raise RuntimeError("'base' not in dictionary for " + str(x), dictionary)
        result.append(dictionary)
    return sort_declarations(result)


# This function declares a partial order on declarations, and sorts them according
# to its linear extension. This is necessary, because there's some ambiguity in the
# choice of overload, and we want a different order.
#
# See Note[Order of overloads matters]
def sort_declarations(grouped_decls):

    # TODO: This is a hack!
    #
    # For some reason, when you specify a Scalar argument in a native
    # function, you get a Declarations.yaml entry that looks like this:
    #
    #   - default: 1
    #     dynamic_type: Scalar
    #     is_nullable: false
    #     kwarg_only: true
    #     name: alpha
    #     type: Scalar
    #
    # This is contrast to when there is a 'real' argument in TH
    # Declarations.cwrap; this gets (correctly?) translated into
    # dynamic_type: real, and type: Scalar.  I would like to fix this
    # at the source but I have never understood what dynamic_type is
    # supposed to be.
    def normalized_dynamic_type(arg):
        if arg['dynamic_type'] == 'real':
            return 'Scalar'
        return arg['dynamic_type']

    def is_coord_smaller(arg1, arg2):
        return normalized_dynamic_type(arg1) == 'Scalar' and arg2['dynamic_type'] == 'Tensor'

    def is_smaller(d1, d2):
        """Returns True if d1 < d2 in the partial order."""
        args1, args2 = d1['base']['arguments'], d2['base']['arguments']
        if len(args1) != len(args2):
            return False
        any_smaller = any(is_coord_smaller(arg1, arg2) for arg1, arg2 in zip(args1, args2))
        all_smaller_or_equal = all(normalized_dynamic_type(arg1) == normalized_dynamic_type(arg2) or
                                   is_coord_smaller(arg1, arg2)
                                   for arg1, arg2 in zip(args1, args2))
        return any_smaller and all_smaller_or_equal

    # Construct the relation graph
    larger_than = defaultdict(set)
    for i1, decl1 in enumerate(grouped_decls):
        for i2, decl2 in enumerate(grouped_decls):
            if is_smaller(decl1, decl2):
                larger_than[i1].add(i2)

    if not larger_than:
        return grouped_decls

    # Use a topological sort to sort decls according to the partial order.
    sorted_deps = [(i, decl) for i, decl in enumerate(grouped_decls)
                   if i not in larger_than]
    for i, decl in sorted_deps:
        for i2 in sorted(larger_than.keys()):
            larger = larger_than[i2]
            larger.discard(i)
            if not larger:
                del larger_than[i2]
                sorted_deps.append((i2, grouped_decls[i2]))

    return [decl for i, decl in sorted_deps]


def get_python_signature(declaration, include_out):
    # Compute the Python function signature for argument parsing,
    # as specified in torch/csrc/utils/python_arg_parser.h.  WARNING:
    # this is NOT the same type signature as specified by PEP 484
    # as understood by mypy; our format was independently developed
    # and has some quirks to make it more suitable specifically
    # for error parsing.
    #
    # For a translation to mypy-valid type signatures, see
    # tools/gen_pyi.py.  If you change any logic here, please
    # check that file too.
    py_formal_args = []
    output_args = []
    type_args = []
    positional = True

    def get_py_formal_arg(arg):
        typename = arg['simple_type']
        typename = typename if typename != 'Type' else 'ScalarType'

        # TODO: remove this and make optional types in simple_type to be consistent across
        # tensor and other types after make Tensor? be optional instead of undefined
        if arg.get('is_nullable') and '?' not in typename:
            typename = '{}?'.format(typename)

        if arg.get('size') is not None:
            typename = '{}[{}]'.format(typename, arg['size'])
        param = typename + ' ' + arg['name']
        default = None
        if arg.get('default') is not None:
            default = arg['default']
            if default == 'nullptr' or default == 'c10::nullopt' or default == '{}':
                default = 'None'
        if default is not None:
            param += '=' + str(default)
        return param

    for arg in declaration['arguments']:
        if arg.get('output', False):
            output_args.append(arg)
            continue
        if arg['simple_type'] == 'Type':
            type_args.append(arg)
            continue
        # Skip `TensorOptions` in Python, as it is only used on the C++ side.
        if arg['simple_type'] == 'TensorOptions':
            continue
        if arg.get('kwarg_only', False) and positional:
            py_formal_args.append('*')
            positional = False
        param = get_py_formal_arg(arg)
        py_formal_args.append(param)

    # add output arguments
    name = declaration['name']
    if name.endswith('_out'):
        name = name[:-4]

    if len(output_args) > 0 and include_out:
        assert declaration['name'].endswith('_out')
        if positional:
            py_formal_args.append('*')
            positional = False
        typenames = [arg['simple_type'] for arg in output_args]
        if len(typenames) > 1:
            typename = 'TensorList[{}]'.format(len(typenames))
        else:
            typename = typenames[0]
        if len(output_args) == 1:
            # The nn module bindings are often not exposed to the user directly
            # but via torch.nn modules and functionals.
            py_formal_args.append(typename + ' ' + output_args[0]['name'] + '=None')
        else:
            # NB: For more than 1 output args the type name is a TensorList
            # and as such we don't (yet) need to consider the naming.
            py_formal_args.append(typename + ' out=None')

    # we could put this in the loop above but we want to ensure both type dispatched args
    # and python binding arguments are after the out argument; this matches the case
    # where there is a python binding argument dtype, which is necessary to match
    # the function signatures between the out and non-out variant.
    assert len(type_args) <= 1
    for arg in type_args:
        if positional:  # assume type_args should be kwarg_only.
            py_formal_args.append('*')
            positional = False
        py_formal_args.append(get_py_formal_arg(arg))

    if len(declaration['python_binding_arguments']) > 0:
        for arg in declaration['python_binding_arguments']:
            if arg.get('kwarg_only', False) and positional:
                py_formal_args.append('*')
                positional = False
            py_formal_args.append(get_py_formal_arg(arg))

    # Python function signature.
    # This is the string that we give to FunctionParameter, which is
    # then parsed into the actual structure which we do parsing
    # with.
    return PYTHON_FUNCTION_SIGNATURE.substitute(name=name, py_formal_args=py_formal_args)<|MERGE_RESOLUTION|>--- conflicted
+++ resolved
@@ -36,11 +36,7 @@
     'set_quantizer_',
     'set_data',
     '.*_overrideable',  # overrideable functions for backend extension
-<<<<<<< HEAD
-    'data', 'requires_grad_'
-=======
-    'data', 'output_nr'
->>>>>>> ffaede5d
+    'data', 'output_nr', 'requires_grad_'
 ]
 
 # These function signatures are not exposed to Python. Note that this signature
