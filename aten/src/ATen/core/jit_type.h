--- conflicted
+++ resolved
@@ -1436,6 +1436,8 @@
     return attributeNames_[slot];
   }
 
+  void checkNotExist(const std::string& name, const std::string& what) const;
+
   // Attributes are stored in a specific slot at runtime for effiency.
   // When emitting instructions we specify the slot so that attribute access is
   // a constant lookup
@@ -1519,13 +1521,17 @@
     return attributeTypes_;
   }
 
-<<<<<<< HEAD
   size_t addConstant(
       const std::string& name,
       IValue value);
 
   c10::optional<IValue> findConstant(const std::string& name) const;
 
+  size_t numConstants() const {
+    AT_ASSERT(constantNames_.size() == constantValues_.size());
+    return constantNames_.size();
+  }
+
   at::ArrayRef<std::string> constantNames() const {
     return constantNames_;
   }
@@ -1534,16 +1540,6 @@
     return constantValues_;
   }
 
-  // generate a refined version of this class.
-  // It has the same name but the slot Types are subtypes of
-  // the original slots. It is only valid to refine a class type in a context
-  // where it is know that there are not assignments to the objects slots
-  // that would invalidate the refinement.
-  // These variants are not registered in the global class table.
-  ClassTypePtr refine(at::ArrayRef<TypePtr> refined_slots) const;
-
-=======
->>>>>>> f111f1b1
   TypePtr createWithContained(std::vector<TypePtr> contained_types) const override {
     auto ptr = ClassType::create(name(), compilation_unit_);
     AT_ASSERT(numAttributes() == contained_types.size());
