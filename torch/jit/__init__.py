import torch._C
from torch.autograd import Variable, function
from torch.serialization import validate_cuda_device
from torch.nn import Module, ModuleList, Sequential
from torch.jit.frontend import get_jit_class_def, get_jit_def, get_default_args
import torch.backends.cudnn as cudnn
import torch.jit.annotations
import torch._jit_internal as _jit_internal
from torch._six import PY2, PY37, with_metaclass, get_function_from_type, \
    string_classes, builtins
from ..nn.modules.utils import _single, _pair, _triple, _quadruple, \
    _list_with_default
import torch.testing

import math
from collections import OrderedDict, namedtuple
import textwrap
import sys
import warnings
import types
import contextlib
import os
import functools
import copy
import collections
import inspect
import pickle

# These are imported so users can access them from the `torch.jit` module
from torch._jit_internal import Final  # noqa: F401
from torch._jit_internal import ignore, export  # noqa: F401

if sys.version_info[0] > 2:
    import pathlib


def _parse_env(name, default, true_message, false_message):
    value = os.environ.get(name)
    if value is None:
        return default
    if value.lower() in {'1', 'true', 'yes'}:
        return True
    elif value.lower() in {'0', 'false', 'no'}:
        return False
    if value == '1v':
        print(true_message)
        return True
    elif value == '0v':
        print(false_message)
        return False
    raise ValueError('Unknown setting of {}. Try using 0 or 1.'.format(name))


_enabled = _parse_env('PYTORCH_JIT', True, "> Using PyTorch JIT", "> PyTorch JIT DISABLED")
_flatten = torch._C._jit_flatten
_unflatten = torch._C._jit_unflatten
_jit_script_class_compile = torch._C._jit_script_class_compile

Future = torch._C.Future
_fork = torch._C.fork
_wait = torch._C.wait


@contextlib.contextmanager
def scope(scope_name):
    tracing_state = torch._C._get_tracing_state()
    if tracing_state:
        tracing_state.push_scope(scope_name)
    try:
        yield
    finally:
        if tracing_state:
            tracing_state.pop_scope()


DEFAULT_EXTRA_FILES_MAP = torch._C.ExtraFilesMap()


def load(f, map_location=None, _extra_files=DEFAULT_EXTRA_FILES_MAP):
    r"""
        Load a ``ScriptModule`` previously saved with :func:`save <torch.jit.save>`

        All previously saved modules, no matter their device, are first loaded onto CPU,
        and then are moved to the devices they were saved from. If this fails (e.g. because
        the run time system doesn't have certain devices), an exception is raised.
        However, storages can be dynamically remapped to an alternative set of devices
        using the `map_location` argument. Comparing to :func:`torch.load`, `map_location`
        in this function is simplified, which only accepts a string (e.g., 'cpu', 'cuda:0'),
        or torch.device (e.g., torch.device('cpu'))

        Arguments:
            f: a file-like object (has to implement read, readline, tell, and seek),
                or a string containing a file name
            map_location: can a string (e.g., 'cpu', 'cuda:0'), a device (e.g.,
                torch.device('cpu'))
            _extra_files: map from filename to content. The extra
                filenames given in the map would be loaded and their content
                would be stored in the provided map.


        Returns:
            A ``ScriptModule`` object.

        Example: ::

            torch.jit.load('scriptmodule.pt')

            # Load ScriptModule from io.BytesIO object
            with open('scriptmodule.pt', 'rb') as f:
                buffer = io.BytesIO(f.read())

            # Load all tensors to the original device
            torch.jit.load(buffer)

            # Load all tensors onto CPU, using a device
            torch.jit.load(buffer, map_location=torch.device('cpu'))

            # Load all tensors onto CPU, using a string
            torch.jit.load(buffer, map_location='cpu')

            # Load with extra files.
            files = {'metadata.json' : ''}
            torch.jit.load('scriptmodule.pt', _extra_files = files)
            print (files['metadata.json'])
    """
    m = ScriptModule()

    def module_lookup(names):
        curr = m
        for name in names:
            if not hasattr(curr, name):
                setattr(curr, name, ScriptModule())
            curr = getattr(curr, name)
        return curr._c
    if isinstance(f, string_classes):
        if not os.path.exists(f):
            raise ValueError("The provided filename {} does not exist".format(f))
    if isinstance(map_location, string_classes):
        map_location = torch.device(map_location)
    elif not (map_location is None or
              isinstance(map_location, torch.device)):
        raise ValueError("map_location should be either None, string or torch.device, "
                         "but got type: " + str(type(map_location)))
    if (str(map_location).startswith('cuda')):
        validate_cuda_device(map_location)

    if isinstance(f, str) or \
            (sys.version_info[0] == 2 and isinstance(f, unicode)) or \
            (sys.version_info[0] == 3 and isinstance(f, pathlib.Path)):
        torch._C.import_ir_module(module_lookup, f, map_location, _extra_files)
    else:
        torch._C.import_ir_module_from_buffer(module_lookup, f.read(), map_location, _extra_files)

    return m


def save(m, f, _extra_files=DEFAULT_EXTRA_FILES_MAP):
    """
        Save an offline version of this module for use in a separate process. The saved
        module serializes all of the methods, submodules, parameters, and attributes of this
        module. It can be loaded into the C++ API using ``torch::jit::load(filename)`` or into the Python
        API with ``torch.jit.load(filename)``.

        To be able to save a module, it must not make any calls to native Python functions.
        This means that all submodules must be subclasses of ``torch.jit.ScriptModule`` as well.

        .. DANGER::
           All modules, no matter their device, are always loaded onto the CPU during loading.
           This is different from :func:`torch.load`'s semantics and may change in the future.

        Arguments:
            m: a ScriptModule to save
            f: a file-like object (has to implement write and flush) or a string
               containing a file name
            _extra_files: Map from filename to contents which will be stored as part of 'f'

        .. warning::
            If you are using Python 2, ``torch.save`` does NOT support ``StringIO.StringIO``
            as a valid file-like object. This is because the write method should return
            the number of bytes written; ``StringIO.write()`` does not do this.

            Please use something like ``io.BytesIO`` instead.

        Example: ::

            m = torch.jit.ScriptModule()

            # Save to file
            torch.jit.save(m, 'scriptmodule.pt')

            # Save to io.BytesIO buffer
            buffer = io.BytesIO()
            torch.jit.save(m, buffer)

            # Save with extra files
            extra_files = torch._C.ExtraFilesMap()
            extra_files['foo.txt'] = 'bar'
            torch.jit.save(m, 'scriptmodule.pt', _extra_files=extra_files)
    """
    if isinstance(f, str) or \
            (sys.version_info[0] == 2 and isinstance(f, unicode)) or \
            (sys.version_info[0] == 3 and isinstance(f, pathlib.Path)):
        m.save(f, _extra_files=_extra_files)
    else:
        ret = m.save_to_buffer(_extra_files=_extra_files)
        f.write(ret)


def get_trace_graph(f, args=(), kwargs=None, _force_outplace=False, return_inputs=False):
    """
    Trace a function or model, returning a tuple consisting of the both the
    *trace* of an execution, as well as the original return value. If return_inputs,
    also returns the trace inputs as part of the tuple

    Tracing is guaranteed not to change the semantics of the function/module
    that is traced.

    Arguments:
        f (torch.nn.Module or function): the function or module
            to be traced.
        args (tuple or Tensor): the positional arguments to pass to the
            function/module to be traced.  A non-tuple is assumed to
            be a single positional argument to be passed to the model.
        kwargs (dict): the keyword arguments to pass to the function/module
            to be traced.

    Example: Trace a cell.

        >>> trace, out = jit.trace(nn.LSTMCell(), (input, hidden))
        >>> print(trace)
    """
    if kwargs is None:
        kwargs = {}
    if not isinstance(args, tuple):
        args = (args,)
    return LegacyTracedModule(f, _force_outplace, return_inputs)(*args, **kwargs)


def _unique_state_dict(module, keep_vars=False):
    # since Parameter.data always creates a new torch.Tensor instance,
    # id(v) doesn't work with it. So we always get the Parameter or Buffer
    # as values, and deduplicate the params using Parameters and Buffers
    state_dict = module.state_dict(keep_vars=True)
    filtered_dict = type(state_dict)()
    seen_ids = set()
    for k, v in state_dict.items():
        if id(v) in seen_ids:
            continue
        seen_ids.add(id(v))
        if keep_vars:
            filtered_dict[k] = v
        else:
            filtered_dict[k] = v.data
    return filtered_dict


def _create_interpreter_name_lookup_fn(frames_up=1):
    def _get_interpreter_name_for_var(var):
        frame = inspect.currentframe()
        i = 0
        while i < frames_up + 1:
            frame = frame.f_back
            i += 1

        f_locals = frame.f_locals
        f_globals = frame.f_globals

        for k, v in f_locals.items():
            if isinstance(v, torch.Tensor) and var is v:
                return k if k != 'self' else ''
        for k, v in f_globals.items():
            if isinstance(v, torch.Tensor) and var is v:
                return k if k != 'self' else ''
        return ''
    return _get_interpreter_name_for_var


class LegacyTracedModule(Module):
    def __init__(self, inner, force_outplace=False, return_inputs=False):
        super(LegacyTracedModule, self).__init__()
        # inner may be a Module, or it may be an arbitrary callable
        # If it's a Module, we get its parameters automatically, which lets
        # us avoid a special casing functions versus modules.
        self.inner = inner
        self._force_outplace = force_outplace
        self._return_inputs = return_inputs

    def forward(self, *args):
        in_vars, in_desc = _flatten(args)
        # NOTE: use full state, because we need it for BatchNorm export
        # This differs from the compiler path, which doesn't support it at the moment.
        module_state = list(_unique_state_dict(self, keep_vars=True).values())
        trace, all_trace_inputs = torch._C._tracer_enter(*(in_vars + module_state))
        ret_inputs = tuple(x.clone() for x in all_trace_inputs)
        torch._C._tracer_set_force_outplace(self._force_outplace)
        torch._C._tracer_set_get_unique_name_fn(_create_interpreter_name_lookup_fn())
        try:
            trace_inputs = _unflatten(all_trace_inputs[:len(in_vars)], in_desc)
            out = self.inner(*trace_inputs)
            out_vars, _ = _flatten(out)
            torch._C._tracer_exit(tuple(out_vars))
        except Exception:
            torch._C._tracer_abandon()
            raise
        if self._return_inputs:
            return trace, out, ret_inputs
        else:
            return trace, out


def _clone_inputs(args):
    def clone_input(a):
        if a is None:
            return None
        elif isinstance(a, torch.Tensor):
            # TODO: figure out one liner to .clone() and set requires_grad
            v = Variable(a.data.clone(), requires_grad=a.requires_grad)
            if a.grad is not None:
                v.grad = clone_input(v.grad)
            return v
        else:
            return a.clone()
    return function._nested_map(lambda x: isinstance(x, torch.Tensor),
                                clone_input, condition_msg="tensors")(args)


# This is purely for developer debugging.  We are not going to advertise it.
_JIT_DUMP = os.environ.get('PYTORCH_JIT_DUMP', False)
_JIT_TIME = os.environ.get('PYTORCH_JIT_TIME', False)  # CUDA-only timing
_JIT_DISABLE = os.environ.get('PYTORCH_JIT_DISABLE', False)
_JIT_STATS = os.environ.get('PYTORCH_JIT_STATS', False)


def _dump_trace(trace_name, pass_name, input_key, trace):
    if not _JIT_DUMP:
        return

    import torch.contrib._graph_vis as graph_vis

    filename = "{}_{}".format(trace_name, pass_name)
    # TODO: Also paste out the backtrace when the trace was compiled
    # (and maybe also when it was run?)
    with open(filename + ".ir", "w") as f:
        f.write("Input key: {}\n\n{}".format(input_key, str(trace)))
    graph_vis.write(trace.graph(), filename + ".html")


@contextlib.contextmanager
def _time(trace_name, name, time=True):
    if (not _JIT_TIME and not time) or not torch.cuda.is_available():
        yield
        return
    stream = torch.cuda.current_stream()
    start = torch.cuda.Event(enable_timing=True)
    end = torch.cuda.Event(enable_timing=True)
    stream.record_event(start)
    try:
        yield
    finally:
        stream.record_event(end)
        end.synchronize()
        print("{} {} time: {} ms".format(trace_name, name, start.elapsed_time(end)))


def verify(model, args, loss_fn=torch.sum, devices=None):
    """
    Verify that a JIT compiled model has the same behavior as its uncompiled
    version along with its backwards pass.  If your model returns multiple
    outputs, you must also specify a `loss_fn` to produce a loss for which
    the backwards will be computed.

    This function has side-effects (e.g., it executes your model / saves and loads
    parameters), so don't expect the model to come out exactly the same as what
    you passed in.

    Arguments:
        model (compiled torch.nn.Module or function): the module/function to be
            verified.  The module/function definition MUST have been decorated with
            `@torch.jit.compile`.
        args (tuple or Tensor): the positional arguments to pass to the
            compiled function/module to be verified.  A non-tuple is assumed to
            be a single positional argument to be passed to the model.
        loss_fn (function, optional): the loss function to be applied to
            the output of the model, before backwards is invoked.  By default,
            we assume that a model returns a single result, and we :func:`torch.sum`
            before calling backwards; if this is inappropriate, you can pass your
            own loss function.  Note that if a model returns a tuple of results,
            these are passed as separate positional arguments to `loss_fn`.
        devices (iterable of device IDs, optional): the GPU devices which the
            compiled module will be run on.  This determines the RNG state we
            must save when running both compiled and uncompiled versions of the model.
    """
    # TODO: In principle, we track device information in our trace, so it
    # should be possible to check if our execution actually obeyed the 'devices'
    # the user provided.

    # TODO: Consider adding a utility function to torch.jit to test
    # for this case
    if not isinstance(model, torch._C.CompiledFunction):
        raise TypeError("Cannot verify an uncompiled module.  Add @torch.jit.compile to compile it")
    is_module = isinstance(model, Module)

    if not isinstance(args, tuple):
        args = (args,)

    saved_args = _clone_inputs(args)
    if is_module:
        saved_state = copy.deepcopy(model.state_dict())

    def run_fwd_bwd(args, force_trace=False, assert_compiled=False):
        params = list(model.parameters()) if is_module else []
        in_vars, _ = _flatten((args, params))
        # We use a special API to reset the trace and compile it from scratch.
        compiled_fn = model
        if force_trace:
            compiled_fn.clear_cache()
        if assert_compiled:
            hits = compiled_fn.hits
        out = model(*args)
        if assert_compiled and compiled_fn.hits == hits:
            raise RuntimeError("failed to use the compiled function")
        if not isinstance(out, tuple):
            out = (out, )
        if loss_fn == torch.sum and len(out) != 1:
            raise ValueError(("Model returns {} outputs, but default loss function "
                              "(torch.sum) can only handle a single output").format(len(out)))
        out_vars, _ = _flatten(out)
        saved_outs = [v.data.clone() for v in out_vars]
        loss = loss_fn(*out)
        grads = torch.autograd.grad([loss], in_vars)
        # TODO: I'm not sure if the clone here is necessary but it is safer
        saved_grads = [v.data.clone() for v in grads]
        return (saved_outs, saved_grads)

    with torch.random.fork_rng(devices, _caller="torch.jit.verify"):
        uncompiled_outs, uncompiled_grads = run_fwd_bwd(args, force_trace=True)
        assert model.has_trace_for(*args)

    if is_module:
        model.load_state_dict(saved_state)
    compiled_outs, compiled_grads = run_fwd_bwd(args, assert_compiled=True)

    _verify_equal(uncompiled_outs, compiled_outs)
    _verify_equal(uncompiled_grads, compiled_grads)


def _verify_equal(xs, ys):
    for x, y in zip(xs, ys):
        if x.sub(y).abs().max() > 1e-6:
            raise RuntimeError("JIT and real computation mismatch")


def indent(s):
    return '\n'.join(['\t' + line for line in s.splitlines()])


class TracingCheckError(Exception):
    def __init__(self, graph_diff_error, tensor_compare_error, extra_msg=None):
        self.message = 'Tracing failed sanity checks!\n'
        if extra_msg is not None:
            self.message += extra_msg + '\n'
        if graph_diff_error is not None:
            self.message += 'ERROR: Graphs differed across invocations!\n'
            self.message += indent(graph_diff_error) + '\n'
        if tensor_compare_error is not None:
            self.message += 'ERROR: Tensor-valued Constant nodes differed in value ' \
                            'across invocations. This often indicates that the tracer has' \
                            ' encountered untraceable code.\n'
            self.message += indent(tensor_compare_error) + '\n'
        super(TracingCheckError, self).__init__(self.message)


# Check the traced module against a set of user-provided validation inputs
@torch.no_grad()
def _check_trace(check_inputs, func, executor_options, traced_func, check_tolerance, force_outplace, is_trace_module):
    # Note: tracing is independent of optimizations, which consume the trace
    executor_options['optimize'] = False
    for inputs in check_inputs:

        if isinstance(inputs, torch.Tensor):
            inputs = (inputs,)

        if is_trace_module:
            copied_dict = {}
            for name, data in inputs.items():
                copied_dict[name] = _clone_inputs(data)
            check_mod = torch.jit.trace_module(
                func.__self__ if hasattr(func, '__self__') else func,
                copied_dict,
                check_trace=False,
                _force_outplace=force_outplace,
                **executor_options)
            check_mod_func = check_mod._c._get_method(traced_func.name)
            inputs = inputs[traced_func.name]
            if isinstance(inputs, (torch.Tensor, dict)):
                inputs = (inputs,)
        else:
            check_mod = torch.jit.trace(
                func,
                _clone_inputs(inputs),
                check_trace=False,
                _force_outplace=force_outplace,
                **executor_options)
            check_mod_func = check_mod

        def graph_diagnostic_info():
            mod_canonicalized = torch._C._jit_pass_canonicalize(traced_func.graph)
            torch._C._jit_pass_erase_shape_information(mod_canonicalized)
            check_canonicalized = torch._C._jit_pass_canonicalize(check_mod_func.graph)
            torch._C._jit_pass_erase_shape_information(check_canonicalized)

            graph_diff_errors = None
            if str(mod_canonicalized) != str(check_canonicalized):
                import difflib
                graph_diff = difflib.ndiff(str(mod_canonicalized).splitlines(True),
                                           str(check_canonicalized).splitlines(True))
                graph_diff_errors = 'Graph diff:\n' + indent(''.join(graph_diff)) + '\n'

                for n_mod, n_check in zip(mod_canonicalized.nodes(), check_canonicalized.nodes()):
                    if str(n_mod) != str(n_check):
                        graph_diff_errors += 'First diverging operator:\n'
                        node_diff = difflib.ndiff(str(n_mod).splitlines(True),
                                                  str(n_check).splitlines(True))
                        source_printout = 'Node diff:\n' + indent(''.join(node_diff)) + '\n'
                        mod_stack = n_mod.sourceRange()
                        if mod_stack:
                            source_printout += 'Trace source location:\n' + indent(mod_stack) + '\n'
                        check_stack = n_check.sourceRange()
                        if check_stack:
                            source_printout += 'Check source location:\n' + indent(check_stack) + '\n'
                        graph_diff_errors += source_printout

                        break  # For now, only print out the first pair of nodes that diverges

            tensor_compare_errors = None
            # Check Tensor-valued constant nodes
            for n_mod, n_check in zip(mod_canonicalized.nodes(), check_canonicalized.nodes()):
                if n_mod.kind() != n_check.kind():
                    break  # Graphs have already diverged

                if n_mod.kind() == 'prim::Constant' and not (n_mod.mustBeNone() or n_check.mustBeNone()):
                    if n_mod.kindOf('value') != 't' or n_check.kindOf('value') != 't':
                        continue

                    mod_tensor_val = n_mod.t('value')
                    check_tensor_val = n_check.t('value')

                    try:
                        torch.testing.assert_allclose(mod_tensor_val, check_tensor_val)
                    except (RuntimeError, AssertionError) as e:
                        if tensor_compare_errors is None:
                            tensor_compare_errors = ''
                        tensor_compare_errors += 'Node:\n' + indent(str(n_mod)) + '\n'
                        compare_stack = n_mod.sourceRange()
                        if compare_stack:
                            tensor_compare_errors += 'Source Location:\n' + indent(compare_stack) + '\n'
                        tensor_compare_errors += 'Comparison exception: ' + indent(str(e))

                        break  # For now, only print the first diverging pair

            return graph_diff_errors, tensor_compare_errors

        def wrap_retval(x):
            return x if isinstance(x, tuple) else (x,)

        def run_mod_and_filter_tensor_outputs(mod, inputs, running_what):
            try:
                outs = wrap_retval(mod(*_clone_inputs(inputs)))
                outs = [out for out in outs if isinstance(out, torch.Tensor)]
                return outs
            except Exception as e:
                raise TracingCheckError(*graph_diagnostic_info(),
                                        extra_msg='Encountered an exception while running the ' + running_what +
                                                  ' with test inputs.\nException:\n' + indent(str(e)))

        has_warned = [False]

        def maybe_warn_nondeterministic():
            if has_warned[0]:
                return
            has_warned[0] = True
            nondeterm_ops = [op for op in traced_func.graph.nodes() if op.isNondeterministic()]
            if len(nondeterm_ops) > 0:
                nondeterministic_ops_warning = "Trace had nondeterministic nodes. "
                nondeterministic_ops_warning += "Did you forget call .eval() on your model? Nodes:\n"
                nondeterministic_ops_warning += "\n".join([indent(str(op)) for op in nondeterm_ops][:20])
                nondeterministic_ops_warning += "\nThis may cause errors in trace checking. To disable trace checking,"\
                                                " pass check_trace=False to torch.jit.trace()"
                warnings.warn(nondeterministic_ops_warning, category=TracerWarning, stacklevel=5)

        def compare_outputs(original, reference, match_what):
            all_ok = True
            for i, (orig, ref) in enumerate(zip(original, reference)):
                try:
                    torch.testing.assert_allclose(orig.double(), ref.double(), rtol=check_tolerance,
                                                  atol=torch.testing._get_default_tolerance(orig, ref)[1])
                except AssertionError as e:
                    maybe_warn_nondeterministic()
                    warnings.warn('Output nr ' + str(i + 1) + '. of the traced function does not match '
                                  'the corresponding output of the ' + match_what + '. Detailed error:\n' + str(e),
                                  category=TracerWarning, stacklevel=4)
                    all_ok = False

            return all_ok

        traced_outs = run_mod_and_filter_tensor_outputs(traced_func, inputs, 'trace')
        fn_outs = run_mod_and_filter_tensor_outputs(func, inputs, 'Python function')
        if compare_outputs(traced_outs, fn_outs, 'Python function'):
            check_outs = run_mod_and_filter_tensor_outputs(check_mod_func, inputs, 'repeated trace')
            compare_outputs(traced_outs, check_outs, 'repeated trace')

        diag_info = graph_diagnostic_info()
        if any(info is not None for info in diag_info):
            raise TracingCheckError(*diag_info)


class TracerWarning(Warning):
    @staticmethod
    def ignore_lib_warnings():
        # We ignore warnings from all submodules excluding the JIT, because we need them e.g. for _check_trace
        warnings.filterwarnings('ignore', category=TracerWarning, module='torch.(?!jit)')


# We ignore the tracer warnings coming form inside the library, because all our shape
# checks in nn will trigger them.
TracerWarning.ignore_lib_warnings()
torch._C._tracer_warn_use_python()


def make_tuple(example_inputs):
    if isinstance(example_inputs, (torch.Tensor, dict)):
        return (example_inputs,)
    # done primarily so that weird iterables fail here and not pybind11 code
    if not isinstance(example_inputs, tuple):
        return tuple(example_inputs)
    return example_inputs


def make_module(mod, _module_class, executor_options):
    if _module_class is None:
        _module_class = TopLevelTracedModule
    return _module_class(mod, **executor_options)

def wrap_check_inputs(check_inputs):
    if check_inputs is None:
        return None

    return [{'forward' : c} for c in check_inputs]

def trace(func,
          example_inputs,
          optimize=True,
          check_trace=True,
          check_inputs=None,
          check_tolerance=1e-5,
          _force_outplace=False,
          _module_class=None):
    """
    Trace a function and return an executable ``ScriptModule`` that will be optimized
    using just-in-time compilation.

    .. warning::

        Tracing only correctly records functions and modules which are not data
        dependent (e.g., do not have conditionals on data in tensors) and do not have
        any untracked external dependencies (e.g., perform input/output or
        access global variables). If you trace such models, you may silently get
        incorrect results on subsequent invocations of the model. The tracer
        will try to emit warnings when doing something that may cause an
        incorrect trace to be produced.

    Arguments:
        func (callable or torch.nn.Module):  a Python function or ``torch.nn.Module``
                                             that will be run with ``example_inputs``.
                                             arguments and returns to ``func`` must be tensors
                                             or (possibly nested) tuples that
                                             contain tensors.
        example_inputs (tuple):  a tuple of example inputs that will be passed to the function
                                 while tracing. The resulting trace can be run with
                                 inputs of different types and shapes assuming the traced operations
                                 support those types and shapes. ``example_inputs`` may also be a single
                                 Tensor in which case it is automatically wrapped in a tuple

    Keyword arguments:
        optimize (bool, optional): whether or not to apply optimizations.  Default: ``True``.
        check_trace (bool, optional): check if the same inputs run through
                                      traced code produce the same outputs. Default: ``True``. You might want
                                      to disable this if, for example, your network contains non-
                                      deterministic ops or if you are sure that the network is correct despite
                                      a checker failure.

        check_inputs (list of tuples, optional): A list of tuples of input arguments that should be used
                                                 to check the trace against what is expected. Each tuple
                                                 is equivalent to a set of input arguments that would
                                                 be specified in ``example_inputs``. For best results, pass in a
                                                 set of checking inputs representative of the space of
                                                 shapes and types of inputs you expect the network to see.
                                                 If not specified, the original ``example_inputs`` are used for checking
        check_tolerance (float, optional): Floating-point comparison tolerance to use in the checker procedure.
                                           This can be used to relax the checker strictness in the event that
                                           results diverge numerically for a known reason, such as operator fusion.

    Returns:
        A ``ScriptModule`` object with a single ``forward()`` method containing the traced code.
        When ``func`` is a ``torch.nn.Module``, the returned ``ScriptModule`` will have the same set of
        sub-modules and parameters as ``func``.

    Example::
        class Net(nn.Module):
            def __init__(self):
                super(Net, self).__init__()
                self.conv = nn.Conv2d(1, 1, 3)

            def forward(self, x):
                return self.conv(x)

            def weighted_kernel_sum(self, weight):
                return weight * self.conv.weight

        example_weight = torch.rand(1, 1, 3, 3)
        example_forward_input = torch.rand(1, 1, 3, 3)
        n = Net()
        inputs = {'forward' : example_forward_input, 'weighted_kernel_sum' : example_weight}
        module = torch.jit.trace_module(n, inputs)

    """
    if not _enabled:
        return func

    if isinstance(func, torch.nn.Module):
        return trace_module(func, {'forward': example_inputs}, optimize,
                            check_trace, wrap_check_inputs(check_inputs),
                            check_tolerance, _force_outplace, _module_class)

    if (hasattr(func, '__self__') and isinstance(func.__self__, torch.nn.Module) and
            func.__name__ == 'forward'):

        return trace_module(func.__self__, {'forward': example_inputs}, optimize,
                            check_trace, wrap_check_inputs(check_inputs),
                            check_tolerance, _force_outplace, _module_class)

    executor_options = {'optimize': bool(optimize)}
    # Special case for common case of passing a single Tensor
    if isinstance(example_inputs, (torch.Tensor, dict)):
        example_inputs = (example_inputs,)
    # done primarily so that weird iterables fail here and not pybind11 code
    elif not isinstance(example_inputs, tuple):
        example_inputs = tuple(example_inputs)

    var_lookup_fn = _create_interpreter_name_lookup_fn(0)

    if (hasattr(func, '__self__') and isinstance(func.__self__, torch.nn.Module)):
        raise AttributeError("trace doesn't support compiling individual module's functions.\n"
                             "Please use trace_module")

    name = getattr(func, '__name__', 'forward')
    if name == '<lambda>':
        name = '_lambda'  # make name a valid identifier
    traced = torch._C._create_function_from_trace(name, func, example_inputs,
                                                  var_lookup_fn,
                                                  _force_outplace)

    # Check the trace against new traces created from user-specified inputs
    if check_trace:
        if check_inputs is not None:
            _check_trace(check_inputs, func, executor_options, traced, check_tolerance, _force_outplace, False)
        else:
            _check_trace([example_inputs], func, executor_options, traced, check_tolerance, _force_outplace, False)

    return traced


def trace_module(mod,
                 inputs,
                 optimize=True,
                 check_trace=True,
                 check_inputs=None,
                 check_tolerance=1e-5,
                 _force_outplace=False,
                 _module_class=None):
    """
    Trace a function and return an executable ``ScriptModule`` that will be optimized
    using just-in-time compilation.

    .. warning::

        Tracing only correctly records functions and modules which are not data
        dependent (e.g., do not have conditionals on data in tensors) and do not have
        any untracked external dependencies (e.g., perform input/output or
        access global variables). If you trace such models, you may silently get
        incorrect results on subsequent invocations of the model. The tracer
        will try to emit warnings when doing something that may cause an
        incorrect trace to be produced.

    Arguments:
        mod (torch.nn.Module):           a ``torch.nn.Module`` containing methods whose names are
                                         specified in ``example_inputs``. The given methods will be compiled
                                         as a part of a single `ScriptModule`
        example_inputs (dict):           a dict containing sample inputs indexed by method names in ``mod``
                                         The inputs will be passed to methods whose names correspond to inputs'
                                         keys while tracing.
                                         ``{ 'forward' : example_forward_input, 'method2': example_method2_input}``
    Keyword arguments:
        optimize (bool, optional): whether or not to apply optimizations.  Default: ``True``.
        check_trace (bool, optional): check if the same inputs run through
                                      traced code produce the same outputs. Default: ``True``. You might want
                                      to disable this if, for example, your network contains non-
                                      deterministic ops or if you are sure that the network is correct despite
                                      a checker failure.

        check_inputs (list of dicts, optional): A list of dicts of input arguments that should be used
                                                 to check the trace against what is expected. Each tuple
                                                 is equivalent to a set of input arguments that would
                                                 be specified in ``example_inputs``. For best results, pass in a
                                                 set of checking inputs representative of the space of
                                                 shapes and types of inputs you expect the network to see.
                                                 If not specified, the original ``example_inputs`` are used for checking
        check_tolerance (float, optional): Floating-point comparison tolerance to use in the checker procedure.
                                           This can be used to relax the checker strictness in the event that
                                           results diverge numerically for a known reason, such as operator fusion.

    Returns:
        A ``ScriptModule`` object with a single ``forward()`` method containing the traced code.
        When ``func`` is a ``torch.nn.Module``, the returned ``ScriptModule`` will have the same set of
        sub-modules and parameters as ``func``.

    Example::

        def f(x):
            return x * 2
        traced_f = torch.jit.trace(f, torch.rand(1))

    """

    if not _enabled:
        return mod
    executor_options = {'optimize': bool(optimize)}
    var_lookup_fn = _create_interpreter_name_lookup_fn(0)

    if not isinstance(mod, torch.nn.Module):
        raise AttributeError("expected torch.nn.Module as the first argument")

    if not isinstance(inputs, dict):
        raise AttributeError("expected a dictionary of (method_name, input) pairs")

    module = make_module(mod, _module_class, executor_options)

    for method_name, example_inputs in inputs.items():
        # this is needed since Module.__call__ sets up some extra tracing
        func = mod if method_name == "forward" else getattr(mod, method_name)
        example_inputs = make_tuple(example_inputs)
        module._c._create_method_from_trace(method_name, func, example_inputs, var_lookup_fn, _force_outplace)
        check_trace_method = module._c._get_method(method_name)

        # Check the trace against new traces created from user-specified inputs
        if check_trace:
            if check_inputs is not None:
                _check_trace(check_inputs, func, executor_options, check_trace_method,
                             check_tolerance, _force_outplace, True)
            else:
                _check_trace([inputs], func, executor_options, check_trace_method,
                             check_tolerance, _force_outplace, True)

        return module


class CompilationUnit(object):
    def __init__(self, lang=None, optimize=True, _frames_up=0):
        self._c = torch._C.CompilationUnit()
        self._c.set_optimized(optimize)
        if lang is not None:
            self.define(lang, _frames_up=_frames_up + 1)

    def define(self, lang, rcb=None, _frames_up=0):
        if not rcb:
            rcb = _jit_internal.createResolutionCallback(_frames_up + 1)
        self._c.define(lang, rcb)

    def __getattr__(self, attr):
        r = self._c.find_function(attr)
        if r is None:
            raise AttributeError("'CompilationUnit' has no attribute '{}'".format(attr))
        return r

    def _import(self, src, constants, op_version_set=1):
        """ test import logic for single function, use only for testing """
        src = "op_version_set = {}\n{}".format(op_version_set, src)
        torch._C._jit_import_functions(self._c, src, constants, None)
        return self


def _try_get_dispatched_fn(fn):
    if not callable(fn):
        return None
    return _jit_internal.boolean_dispatched.get(fn)


def _try_get_overloaded_fn(mod, field):
    return mod._overloads.get(field, None) if isinstance(mod, ScriptModule) else None


def _try_compile_weak_script(fn):
    entry = _jit_internal.compiled_weak_fns.get(fn)
    if entry is None:
        return None
    if entry["status"] == _jit_internal.COMPILATION_PENDING:
        compiled_fn = torch.jit.script(fn, True, 0, entry["rcb"])
        del entry["rcb"]
        _jit_internal.compiled_weak_fns[fn]["compiled_fn"] = compiled_fn
        entry["status"] = _jit_internal.COMPILED
        return compiled_fn
        # TODO: use fn.__closure__
        raise RuntimeError("Cannot make resolutionCallback in Python 2")
    else:
        return entry["compiled_fn"]


class ScriptWarning(Warning):
    pass


def createResolutionCallbackFromClosure(fn):
    """
    Create a resolutionCallback by introspecting the function instead of
    looking up the stack for the enclosing scope
    """
    var_names = fn.__code__.co_freevars

    # map of captured name -> value
    free_vars = {}

    for index, name in enumerate(var_names):
        free_vars[name] = fn.__closure__[index].cell_contents
    f_globals = fn.__globals__

    def env(key):
        if key in free_vars:
            return free_vars[key]
        elif hasattr(builtins, key):
            return getattr(builtins, key)
        else:
            return f_globals.get(key)

    return env

def _create_constant_iterable_module(module):
    modules = OrderedDict()

    for key, submodule in module._modules.items():
        if isinstance(submodule, (ModuleList, Sequential)):
            # Make each item in the module a constant
            modules[key] = _create_constant_iterable_module(submodule)
        else:
            modules[key] = _convert_to_script_module(submodule)

    if isinstance(module, Sequential):
        return _ConstSequential(Sequential(modules))
    elif isinstance(module, ModuleList):
        return _ConstModuleList(modules)
    else:
        raise RuntimeError("Only nn.ModuleList and nn.Sequential can be made "
                           "into constant modules, found {}".format(module))


def _make_strong_submodule(field, module, parent):
    if field not in parent._modules:
        # It's not a submodule, don't do anything
        return None

    # Convert the module to a ScriptModule
    new_strong_submodule = _convert_to_script_module(module)

    # Install the ScriptModule on the python side
    parent._modules._python_modules[field] = new_strong_submodule

    return new_strong_submodule


def _try_compile_fn(fn):
    if _jit_internal.is_ignored_fn(fn):
        # Don't do anything for @ignore'd functions
        return None

    if isinstance(fn, torch.nn.Module):
        # Since modules are callable pybind recognizes them as functions, but
        # don't do anything for them
        return None

    # We don't have the actual scope where the function was defined, but we can
    # extract the necessary info from the closed over variables on the function
    # object
    rcb = createResolutionCallbackFromClosure(fn)
    return torch.jit.script(fn, _rcb=rcb)


def _create_method_from_fn(module, fn):
    if _jit_internal.is_ignored_fn(fn):
        return None
    stub = script_method(fn, createResolutionCallbackFromClosure(fn))
    _create_methods_from_stubs(self, (stub,))


# ScriptClasses must be new-style classes because we construct them using their
# __new__ method.
def _is_new_style_class(cls):
    if hasattr(cls, '__class__'):
        return ('__dict__' in dir(cls) or hasattr(cls, '__slots__'))


def whichmodule(obj):
    """Find the module an object belong to."""
    module_name = getattr(obj, '__module__', None)
    # Protect the iteration by using a list copy of sys.modules against dynamic
    # modules that trigger imports of other modules upon calls to getattr.
    for name, module in list(sys.modules.items()):
        if name == '__main__' or module is None:
            continue
        try:
            if _getattribute(module, name)[0] is obj:
                return module_name
        except AttributeError:
            pass
    return '__main__'


# Retrieves a fully-qualified name (module hierarchy + classname) for a given obj.
def _qualified_name(obj):
    name = obj.__name__
    module_name = obj.__module__

    # The Python docs are very clear that `__module__` can be None, but I can't
    # figure out when it actually would be.
    if module_name is None:
        raise RuntimeError("Could not get qualified name for class '{}': "
                           "__module__ can't be None.".format(name))

    # if getattr(sys.modules[module_name], name) is not obj:
    #     raise RuntimeError("Could not get qualified name for class '{}': "
    #                        "the attr {} on module {} is not the the class".format(name, name, module_name))

    # __main__ is a builtin module, so rewrite it to "__torch__".
    if module_name == "__main__":
        module_name = "__torch__"
    else:
        # Everything else gets a "__torch__" prefix to avoid name collisions
        # with the names of user values.
        module_name = "__torch__." + module_name

    if "." in name:
        raise RuntimeError("Could not get qualified name for class '{}': "
                           "'{}' is not a valid identifier".format(name, name))

    return module_name + "." + name


@contextlib.contextmanager
def _enable_recursive_script():
    torch._C._jit_recursive_script(True)
    yield
    torch._C._jit_recursive_script(False)


def script(obj, optimize=True, _frames_up=0, _rcb=None):
    if not _enabled:
        return obj
    if _rcb is None:
        _rcb = _jit_internal.createResolutionCallback(_frames_up + 1)

    if torch._C._jit_recursive_script():
        if isinstance(obj, torch.nn.Module):
            return _convert_to_script_module(obj)

    if inspect.isclass(obj):
        if not _is_new_style_class(obj):
            raise RuntimeError("TorchScript classes must be new-style classes. Please inherit from 'object'")
        qualified_name = _qualified_name(obj)
        ast = get_jit_class_def(obj, obj.__name__)
        _jit_script_class_compile(qualified_name, ast, _rcb)
        _add_script_class(obj, qualified_name)
        return obj
    else:
        ast = get_jit_def(obj)
        fn = torch._C._jit_script_compile(ast, _rcb, get_default_args(obj))
        # Forward docstrings
        fn.__doc__ = obj.__doc__
        return fn


ScriptMethodStub = namedtuple('ScriptMethodStub', ('resolution_callback', 'def_', 'original_method'))


def script_method(fn, _rcb=None):
    if not _enabled:
        return fn
    # NOTE: we need to traverse two frames here because the meta-class frame
    # for ScriptModule will be present, as opposed to invoking @script on a
    # a function or invoking define() on a CompilationUnit.
    # The stack will look like:
    #
    # 0. createResolutionCallback()
    # 1. script_method()
    # 2. ScriptModule metaclass frame
    # 3. Surrounding scope
    #
    # createResolutionCallback internally adds 1 to get us to the scope of this
    # function (the calling function). Adding 2 gets us to the proper surrounding scope.
    if _rcb is None:
        _rcb = _jit_internal.createResolutionCallback(frames_up=2)
    ast = get_jit_def(fn, self_name="ScriptModule")
    return ScriptMethodStub(_rcb, ast, fn)


def _try_get_weak_module(mod):
    """
    Get the WeakScriptModuleProxy corresponding to mod if it exists
    """
    if not isinstance(mod, Module):
        return None
    return _jit_internal.weak_modules.get(mod)


def _is_weak_type(cls):
    """
    Check if a type has been annotated with `weak_module`
    """
    return cls in _jit_internal.weak_types


# These OrderedDictWrapper classes replace the actual OrderedDicts in
# module with versions that get/set properties inside of script::Module.
# This allows us to reuse most of nn.Module while still storing the
# data in C++.
# Each OrderedDict needs to support:
#  x not in view
#  x in view
#  view[name] = ...
#  view.values()
#  del view[name]
#  view.items()
#  view.keys()
#  len(view)

class OrderedDictWrapper(object):
    def __init__(self, module):
        self.module = module

    def keys(self):
        return [k for k, v in self.items()]

    def values(self):
        return [v for k, v in self.items()]

    def __len__(self):
        return len(self.values())

    def __delitem__(self, k):
        raise RuntimeError("cannot delete methods or parameters of a script module")

    def items(self):
        raise NotImplementedError

    def __contains__(self, k):
        raise NotImplementedError

    def __getitem__(self, k):
        raise NotImplementedError

    def __setitem__(self, k, v):
        raise NotImplementedError


class OrderedModuleDict(OrderedDictWrapper):
    def __init__(self, module):
        super(OrderedModuleDict, self).__init__(module)
        # contains _both_ script modules and non-script python-only modules

        # because script modules are subclassed in python and the
        # C++ script::Module class will not hold references to them,
        # to ensure that you always get the same python value here
        # we store it in the python dict as well
        self._python_modules = OrderedDict()

    def items(self):
        r = self._python_modules.items()
        return r

    def __contains__(self, k):
        return k in self._python_modules

    def __setitem__(self, k, v):
        if k in self._python_modules:
            raise RuntimeError("Cannot re-assign modules in a ScriptModule, "
                               "tried to replace existing module '{}': {}".format(k, v))
        if isinstance(v, ScriptModule):
            self.module._register_module(k, v._c)

        self._python_modules[k] = v

    def __getitem__(self, k):
        return self._python_modules[k]


class OrderedParameterDict(OrderedDictWrapper):
    def __init__(self, module):
        super(OrderedParameterDict, self).__init__(module)

    def items(self):
        return [(name, param) for name, param in self.module._get_parameters()]

    def __setitem__(self, k, v):
        self.module._register_parameter(k, v, False)

    def __contains__(self, k):
        return self.module._has_parameter(k)

    def __getitem__(self, k):
        if k not in self:
            raise KeyError(k)
        return self.module._get_parameter(k)


class OrderedBufferDict(OrderedDictWrapper):
    def __init__(self, module):
        super(OrderedBufferDict, self).__init__(module)

    def items(self):
        return [(name, param) for name, _, param in
                self.module._get_attributes() if isinstance(param, torch.Tensor)]

    def __setitem__(self, k, v):
        self.module._register_buffer(k, v)

    def __contains__(self, k):
        return self.module._has_buffer(k)

    def __getitem__(self, k):
        if k not in self:
            raise KeyError(k)
        return self.module._get_buffer(k)

# base types that can be constants
# in addition, tuples and lists of these base types are also considered constants
# If you edit this list, then you also need to edit the handlers in
# ConstantValue in jit/script/init.cpp
_constant_types = (bool, float, int, str, type(None), types.FunctionType, torch.device, torch.layout, torch.dtype)


def _get_valid_constant(attr, v):
    if isinstance(v, _constant_types):
        return v
    elif isinstance(v, tuple) or isinstance(v, list):
        return tuple(_get_valid_constant(attr, x) for x in v)
    constants = ", ".join(typ.__name__ for typ in _constant_types)
    raise TypeError(textwrap.dedent("""
        '{}' object for attribute '{}' is not a valid constant.
        Valid constants are:
          1. a nn.ModuleList
          2. a value of type {{{}}}
          3. a list or tuple of (2)
        """.format(type(v).__name__, attr, constants)))


def _create_methods_from_stubs(self, stubs):
    defs = [m.def_ for m in stubs]
    rcbs = [m.resolution_callback for m in stubs]
    defaults = [get_default_args(m.original_method) for m in stubs]
    self._c._create_methods(self, defs, rcbs, defaults)

# For each user-defined class that subclasses ScriptModule this meta-class,
# (1) finds all the methods annotated with @script_method
# in a ScriptModule and removes them from the class attributes, and
# (2) puts a wrapper around the class's __init__ method to register
# all of the script_methods with the module after the original __init__
# has run. This has to occur after the user-defined __init__ so that
# submodules and parameters are initialized _before_ the script compiler
# resolve references to `self.param` or `self.module`.


class ScriptMeta(type):
    # this has to inherit from pybind11's metaclass otherwise we get
    # issues because ScriptModule inherits from torch._C.ScriptModule,
    # a pybind11 type
    def __init__(cls, name, bases, attrs):
        # initialize inherited properties
        cls._methods = {}
        cls._constants_set = set(getattr(cls, '__constants__', ()))
        for base in reversed(bases):
            for k, v in getattr(base, '_methods', {}).items():
                cls._methods[k] = v
            base_constants = getattr(base, '_constants_set', set())
            cls._constants_set = cls._constants_set.union(base_constants)

        # find all the script methods of the current class
        for k, v in sorted(attrs.items()):
            if isinstance(v, ScriptMethodStub):
                delattr(cls, k)
                cls._methods[v.original_method.__name__] = v

        original_init = getattr(cls, '__init__', lambda self: None)
        cls._overloads = dict(getattr(cls, '__overloads__', {}))

        # after the user's __init__ register all the script methods
        # with the module
        @functools.wraps(original_init)
        def init_then_register(self, *args, **kwargs):
            original_init(self, *args, **kwargs)
            if type(self) == cls:
                # this is the init of the concrete type of self,
                # we have already resolved all _methods
                methods = [v for k, v in sorted(cls._methods.items())]
                _create_methods_from_stubs(self, methods)

        cls.__init__ = init_then_register
        return super(ScriptMeta, cls).__init__(name, bases, attrs)


if _enabled:

    # this is a Python 'non-data descriptor' that causes the first access
    # to ScriptModule's forward to lookup the forward method and stash
    # it in the objects dict. Due to the standard rules for attribute lookup
    # subsequent lookups will just directly return the previously looked up method.
    # This is necessary because nn.Module defines forward as a method. If we
    # did nothing __getattr__ would not be called. Instead we'd get nn.Module.forward
    # which always throws an exception.
    class _CachedForward(object):
        def __get__(self, obj, cls):
            return self.__getattr__('forward')

    class ScriptModule(with_metaclass(ScriptMeta, Module)):
        r"""
        The core data structure in TorchScript is the ``ScriptModule``. It is an
        analogue of torch's ``nn.Module`` and represents an entire model as a tree of
        submodules. Like normal modules, each individual module in a ``ScriptModule`` can
        have submodules, parameters, and methods. In ``nn.Module``\s methods are implemented
        as Python functions, but in ``ScriptModule``\s methods are implemented as
        TorchScript functions,  a statically-typed subset of Python that contains all
        of PyTorch's built-in Tensor operations. This difference allows your
        ScriptModules code to run without the need for a Python interpreter.

        ``ScriptModule``\s be created in two ways:

        **Tracing:**

            Using ``torch.jit.trace``, you can turn an existing module or Python
            function into a TorchScript program. You must provide example inputs,
            and we run the function, recording the operations performed on all the tensors. We turn the resulting recording
            into a TorchScript method that is installed as the ``forward`` method of a
            ``ScriptModule``. This module also contains any parameters that the original
            module had as well.

            Example (tracing a function)::

                import torch
                def foo(x, y):
                    return 2 * x + y
                traced_foo = torch.jit.trace(foo, (torch.rand(3), torch.rand(3)))

            .. note::
                Tracing a function will construct a ``ScriptModule`` with a single
                ``forward`` method that implements the function. The resulting
                ``ScriptModule`` has no parameters or attributes.

            Example (tracing an existing module)::

                import torch
                import torchvision
                traced_net = torch.jit.trace(torchvision.models.resnet18(),
                                             torch.rand(1, 3, 224, 224))

            .. note::

                Tracing only records operations done when the given function is run on the given
                tensors. Therefore, the returned ``ScriptModule`` will always run the same traced
                graph on any input. This has some important implications when your module is
                expected to run different sets of operations, depending on the input and/or the
                module state. For example,

                    + Tracing will not record any control-flow like if-statements or loops. When
                      this control-flow is constant across your module, this is fine and it often
                      inlines the control-flow decisions. But sometimes the control-flow is
                      actually part of the model itself. For instance, a recurrent network is
                      a loop over the (possibly dynamic) length of an input sequence.

                    + In the returned ``ScriptModule``, operations that have different behaviors
                      in ``training`` and ``eval`` modes will always behave as if it is in the
                      mode it was in during tracing, no matter which mode the ``ScriptModule``
                      is in.

                In cases like these, tracing would not be appropriate and scripting is a better
                choice.

        **Scripting:**

            You can write TorchScript code directly using Python syntax. You do this
            using the ``@torch.jit.script`` decorator (for functions) or
            ``@torch.jit.script_method`` decorator (for methods) on subclasses of
            ``ScriptModule``. With this decorator the body of the annotated function is
            directly translated into TorchScript. TorchScript itself is a subset of
            the Python language, so not all features in Python work, but we provide
            enough functionality to compute on tensors and do control-dependent
            operations.

            Example (scripting a function)::

                import torch
                @torch.jit.script
                def foo(x, y):
                    if x.max() > y.max():
                        r = x
                    else:
                        r = y
                    return r

            .. note::
                A ``@torch.jit.script`` decorator will construct a ``ScriptModule`` with a single
                ``forward`` method that implements the function. The resulting
                ``ScriptModule`` has no parameters or attributes.

            Example (scripting a simple module with a Parameter)::

              import torch
              class MyModule(torch.jit.ScriptModule):
                  def __init__(self, N, M):
                      super(MyModule, self).__init__()
                      self.weight = torch.nn.Parameter(torch.rand(N, M))

                  @torch.jit.script_method
                  def forward(self, input):
                      return self.weight.mv(input)

            Example (scripting a module with traced submodules)::

                import torch
                import torch.nn as nn
                import torch.nn.functional as F

                class MyScriptModule(torch.jit.ScriptModule):
                    def __init__(self):
                        super(MyScriptModule, self).__init__()
                        # torch.jit.trace produces a ScriptModule's conv1 and conv2
                        self.conv1 = torch.jit.trace(nn.Conv2d(1, 20, 5), torch.rand(1, 1, 16, 16))
                        self.conv2 = torch.jit.trace(nn.Conv2d(20, 20, 5), torch.rand(1, 20, 16, 16))

                    @torch.jit.script_method
                    def forward(self, input):
                      input = F.relu(self.conv1(input))
                      input = F.relu(self.conv2(input))
                      return input
        """
        def __init__(self, optimize=True):
            self.__dict__['_c'] = torch._C.ScriptModule()
            Module.__init__(self)
            self._c._set_optimized(optimize)
            self._parameters = OrderedParameterDict(self._c)
            self._buffers = OrderedBufferDict(self._c)
            self._modules = OrderedModuleDict(self._c)

        @property
        def graph(self):
            return self.forward.graph

        @property
        def code(self):
            return self.forward.code

        def save(self, *args, **kwargs):
            return self._c.save(*args, **kwargs)

        def save_to_buffer(self, *args, **kwargs):
            return self._c.save_to_buffer(*args, **kwargs)

        def get_debug_state(self, *args, **kwargs):
            return self._c.get_debug_state()

        forward = _CachedForward()

        def __getattr__(self, attr):
            if '_c' not in self.__dict__:
                raise RuntimeError("ScriptModule has not been initialized, did you forget to call super's init?")
            if self._c._has_attribute(attr):
                return self._c._get_attribute(attr)
            if self._c._has_method(attr):
                if attr in self.__class__._methods:
                    original_method = self.__class__._methods[attr].original_method
                    script_method = self._c._get_method(attr)
                    script_method = functools.wraps(original_method)(script_method)
                else:
                    script_method = self._c._get_method(attr)
                # cache method so future calls do not go through __getattr__
                # to improve invocation performance
                self.__dict__[attr] = script_method
                return script_method
            return Module.__getattr__(self, attr)

        def __setattr__(self, attr, value):
            if attr not in self._constants_set:
                if isinstance(value, Module) and _is_weak_type(type(value)):
                    # Compile weak script module
                    value = _make_strong(value)
                if attr == 'training':
                    if self._c._has_attribute('training'):
                        self.__dict__['training'] = value
                        self._c._set_attribute('training', value)
                        return
                if isinstance(value, Attribute):
                    the_type = torch.jit.annotations.ann_to_type(value.type)
                    try:
                        self._c._register_attribute(attr, the_type, value.value)
                    except RuntimeError:
                        raise RuntimeError("Could not register attribute '{}' of type '{}' for a value of type '{}'"
                                           .format(attr, value.type, type(value.value)))
                    return
                return super(ScriptModule, self).__setattr__(attr, value)

            if hasattr(self, attr):
                raise RuntimeError("attempting to re-assign constant '{}' in {}".format(attr, type(self).__name__))

            def conv_module_to_const(module_value):
                if not isinstance(module_value, (ModuleList, Sequential)):
                    return module_value
                for i in range(len(module_value)):
                    module_value[i] = conv_module_to_const(module_value[i])
                if isinstance(module_value, Sequential):
                    return _ConstSequential(module_value)
                else:
                    return _ConstModuleList(module_value)

            if isinstance(value, (ModuleList, Sequential)):
                # special case for list of modules. Modules need to be registered with their
                # parent module. To do this, we create a ConstModuleList, which is itself a module, that
                # contains each of these modules as submodules. The ConstModuleList then
                # is set as an attribute of the parent module.
                super(ScriptModule, self).__setattr__(attr, conv_module_to_const(value))
            else:
                super(ScriptModule, self).__setattr__(attr, _get_valid_constant(attr, value))

        def __dir__(self):
            return sorted(Module.__dir__(self) + self._method_names())

        def define(self, lang):
            # We use frames_up=1 to get to the proper surrounding scope. The stack
            # will look like:
            # 0. createResolutionCallback
            # 1. define()
            # 2. surrounding scope.
            #
            # createResolutionCallback internally adds 1 to get us to our frame, then
            # we add 1 to get to the proper surrounding scope.
            rcb = _jit_internal.createResolutionCallback(frames_up=1)
            self._c._define(self, lang, rcb)

        def copy(self):
            m = ScriptModule()

            def module_lookup(names):
                curr = m
                for name in names:
                    if not hasattr(curr, name):
                        setattr(curr, name, ScriptModule())
                    curr = getattr(curr, name)
                return curr._c
            self._c._copy_into(module_lookup, {}, [])
            return m

        def __getstate__(self):
            raise pickle.PickleError(
                "ScriptModules cannot be deepcopied using copy.deepcopy or saved using torch.save. " +
                "Mixed serialization of script and non-script modules is not supported. " +
                "For purely script modules use my_script_module.save(<filename>) instead.")

        def graph_for(self, *args, **kwargs):
            return self.forward.graph_for(*args, **kwargs)

<<<<<<< HEAD
=======
    class WeakScriptModuleProxy(ScriptModule):
        # TODO: [weak script refactor]
        # WeakScriptModule proxy should be deleted since its functionality is
        # subsumed by recursive scripting, and the copying code in init moved
        # to a function to create a ScriptModule from an nn.Module without
        # making a WeakScriptModuleProxy
        """
        Copies the parameters, buffers, constants, attributes, and submodules
        of an nn.Module into itself.
        """
        def __init__(self, original, stubs):
            # Guards behavior of __setattr__ and __getattr__ so ScriptModule
            # __init__ can run correctly
            self.__dict__['_initialized'] = False
            super(WeakScriptModuleProxy, self).__init__()
            # Store a weak reference to the original module
            self.__dict__["_original"] = weakref.ref(original)

            constants_set = set(getattr(original, "__constants__", []))
            self.__dict__["_constants_set"] = {}

            if not hasattr(original, '_parameters'):
                raise RuntimeError("'{}' has not been initialized, did you forget to call 'super()'?"
                                   .format(type(original).__name__))

            # Copy Parameters and Modules
            for name in dir(original):
                item = getattr(original, name)
                if item is None and name in original._parameters:
                    # XXX: treat None value simply as module attributes instead of adding them to the parameter list
                    # TODO: need to handle this more generally when non-tensor attributes added to module
                    object.__setattr__(self, name, item)
                elif item is self:
                    continue
                elif isinstance(item, (Parameter, Module, Attribute)):
                    if isinstance(item, (ModuleList, Sequential)):
                        # These are in __constants__, so ignore them here

                        if not torch._C._jit_recursive_script():
                            # For recursive script, these are constantified after
                            # they are used, so they don't need to be in constants.
                            # The `continue` here should be deleted along with
                            # [weak script refactor]
                            continue
                    ScriptModule.__setattr__(self, name, item)

            # Copy buffers
            for name in original._buffers:
                if original._buffers[name] is None:
                    object.__setattr__(self, name, None)
                else:
                    self.register_buffer(name, original._buffers[name])

            # Constants annotated via `Final[T]` rather than being added to `__constants__`
            for name, ann in getattr(original, '__annotations__', {}).items():
                if torch._jit_internal.is_final(ann):
                    constants_set.add(name)

            # Copy constants
            self.__dict__["_constants_set"] = constants_set
            for name in self.__dict__["_constants_set"]:
                if hasattr(original, name):
                    if (name in original._parameters or name in original._buffers) and item is not None:
                        # for 'None' parameters/buffers, don't actually add their values if it exists
                        continue
                    ScriptModule.__setattr__(self, name, getattr(original, name))

            # Copy overloads
            self.__dict__["_overloads"] = dict(getattr(original, "__overloads__", {}))

            self.__dict__["_initialized"] = True
            _create_methods_from_stubs(self, stubs)

        def __getattr__(self, attr):
            # Try to get the attribute directly, if that fails, fall back to the
            # weak module itself
            try:
                return ScriptModule.__getattr__(self, attr)
            except AttributeError as e:
                # unwrap the original
                original_module = self.__dict__["_original"]()
                if original_module and self.__dict__["_initialized"]:
                    # get attr from original if it is still alive
                    return getattr(original_module, attr)

                # If it's not on this module and it wasn't on the original
                # module (or the original is dead), throw the exception
                raise e

        def __setattr__(self, attr, value):
            # Once constructed, no new properties can be set

            if not self.__dict__["_initialized"]:
                # If constructing, don't fall back to original module
                return ScriptModule.__setattr__(self, attr, value)

            if hasattr(self, attr):
                return ScriptModule.__setattr__(self, attr, value)
            else:
                raise AttributeError("Cannot set new attribute '{}' on "
                                     "weak script module once it has been "
                                     "created".format(attr))

>>>>>>> 3e8dc565
else:
    class ScriptModule(torch.nn.Module):
        def __init__(self, optimize=True):
            super(ScriptModule, self).__init__()


def _copy_module_to_script_module(module):
    """
    This copies Parameters, buffers, submodules, attributes, and constants from
    an nn.Module into a fresh ScriptModule
    """
    script_module = ScriptModule()

    # A quick check that the module's super() is called so everything is set up
    # for this method to do the copying it needs to
    if not hasattr(module, '_parameters'):
        raise RuntimeError("'{}' has not been initialized, did you forget to call 'super()'?"
                           .format(type(module).__name__))


    # HACK: To support None nn.Parameters and buffers, don't copying them if they
    # are both in __constants__ and are of a None value. If they are not none,
    # copy them as usual. For this reason we need to know the constants here
    # but not actually set it on the script_module until after the Parameters
    # and buffers are copied.
    constants_set = set(getattr(module, "__constants__", []))

    # Copy attributes
    for name in dir(module):
        value = getattr(module, name)
        if isinstance(value, Attribute):
            setattr(script_module, name, item)

    def copy_tensors(the_list, setter):
        for name in the_list:
            value = getattr(module, name)
            if value is None:
                # For None buffers/parameters, don't register it (this path treats it as a
                # Optional[Tensor] constant where the value is None)
                object.__setattr__(module, name, None)
            else:
                setter(name, value)

    # Copy buffers
    copy_tensors(
        module._buffers,
        lambda name, value: script_module.register_buffer(name, module._buffers[name])
    )

    # Copy parameters
    copy_tensors(
        module._parameters,
        lambda name, value: setattr(script_module, name, value)
    )

    # Copy submodules
    for name in module._modules:
        value = getattr(module, name)
        setattr(script_module, name, value)

    # Copy constants
    script_module.__dict__["_constants_set"] = constants_set
    for name in constants_set:
        if hasattr(module, name):
            value = getattr(module, name)
            if (name in module._parameters or name in module._buffers) and value is not None:
                # for 'None' parameters/buffers, don't actually add their values if it exists
                continue
            ScriptModule.__setattr__(script_module, name, getattr(module, name))

    # Copy overloads
    script_module.__dict__["_overloads"] = dict(getattr(module, "__overloads__", {}))

    # Copy python ops
    for name in dir(module):
        if hasattr(script_module, name):
            # Skip Python class stuff and don't re-assign anything
            continue
        value = getattr(module, name)
        setattr(script_module, name, value)

    return script_module

def _get_weak_stubs(cls):
    """
    Calls script_method for each method that has been annotated with @weak_script
    on the type of the object passed in and returns the generated ScriptMethodStubs.
    """
    stubs = []
    for name in dir(cls):
        func = get_function_from_type(cls, name)
        if func in _jit_internal.weak_script_methods:
            entry = _jit_internal.weak_script_methods[func]
            stub = script_method(entry["original_method"], entry["rcb"])
            stubs.append(stub)
    return stubs


def _make_script_module(mod, stubs):
    script_module = _copy_module_to_script_module(mod)
    _create_methods_from_stubs(script_module, stubs)
    return script_module


def _convert_to_script_module(mod, methods=None):
    """
    Makes a ScriptModule from an nn.Module. If `_methods` is provided,
    these methods are treated as @script_methods. If not, it defaults to
    `('forward',)`. Methods accessed in forward are scripted on demand if
    `_enable_recursive_script()` is used.
    """
    if isinstance(mod, (ModuleList, Sequential)):
        # Create constant versions for the iterable modules
        return _create_constant_iterable_module(mod)

    if methods is None:
        methods = ('forward',)
    exported = []
    for name in dir(mod):
        item = getattr(mod, name)
        if callable(item):
            if _jit_internal.get_torchscript_modifier(item) is _jit_internal.FunctionModifiers.EXPORT:
                exported.append(name)
    methods = methods + tuple(exported)

    def make_stub(method):
        func = get_function_from_type(type(mod), method)
        return script_method(func, createResolutionCallbackFromClosure(func))

    stubs = list(map(make_stub, methods))

    return _make_script_module(mod, stubs)


def _make_strong(mod):
    """
    Converts a weak module into a subclass of ScriptModule. If `_methods` is
    provided, only these methods are treated as @script_methods.
    """
    if mod in _jit_internal.weak_modules:
        return _jit_internal.weak_modules[mod]

    cls = type(mod)
    # Explicitly annotated weak script
    stubs = _jit_internal.weak_types.get(cls)["method_stubs"]
    if stubs is None:
        # Generate stubs and and store on weak_types in case this type is
        # used again
        stubs = _get_weak_stubs(cls)
        _jit_internal.weak_types[cls]["method_stubs"] = stubs

    proxy = _make_script_module(mod, stubs)
    _jit_internal.weak_modules[mod] = proxy
    return proxy


def _get_methods(cls):
    import inspect
    # In Python 3 unbound methods are functions, but in Python 2 they are methods
    return inspect.getmembers(cls, predicate=lambda x: inspect.isfunction(x) or inspect.ismethod(x))


_compiled_methods_whitelist = {
    'forward', 'register_buffer', 'register_parameter', 'add_module',
    '_apply', 'apply', 'cuda', 'cpu', 'to', 'type', 'float', 'double', 'half',
    'state_dict', 'load_state_dict', '_load_from_state_dict',
    '_named_members', 'parameters', 'named_parameters',
    'buffers', 'named_buffers', 'children', 'named_children', 'modules',
    'named_modules', 'zero_grad', 'share_memory', '_get_name', 'extra_repr',
    '_slow_forward', '_tracing_name', 'eval', 'train',
}


def _make_fail(name):
    def fail(self, *args, **kwargs):
        raise RuntimeError(name + " is not supported on ScriptModules")
    return fail


for name, method in _get_methods(torch.nn.Module):
    if name.startswith('__'):
        continue
    if name not in ScriptModule.__dict__ and name not in _compiled_methods_whitelist:
        setattr(ScriptModule, method.__name__, _make_fail(name))


class TracedModule(ScriptModule):
    __frozen = False

    def __init__(self, orig, id_set=None, optimize=True):
        # XXX: orig can be a nn.Module or a function!
        super(TracedModule, self).__init__(optimize=optimize)
        if id_set is None:
            id_set = set()

        assert(isinstance(orig, torch.nn.Module))
        self._name = 'TracedModule[' + type(orig).__name__ + ']'

        def check_unique(param):
            if param in id_set:
                raise ValueError("TracedModules don't support parameter sharing between modules")
            id_set.add(param)

        self.training = orig.training

        for name, param in orig._parameters.items():
            if param is not None:
                self._parameters[name] = param
                check_unique(param)
        for name, buf in orig._buffers.items():
            if buf is not None:
                self._buffers[name] = buf
                check_unique(buf)

        if orig._backward_hooks or orig._forward_hooks or orig._forward_pre_hooks:
            raise ValueError("Modules that have hooks assigned can't be compiled")

        for name, submodule in orig._modules.items():
            if isinstance(submodule, ScriptModule):
                self._modules[name] = submodule
            else:
                self._modules[name] = TracedModule(submodule, id_set, optimize=optimize)

        self._freeze()

    def forward(self, *args, **kwargs):
        raise RuntimeError('Trace submodules cannot be called.')

    def _freeze(self):
        self.__frozen = True

    def _get_name(self):
        return self._name

    def __setattr__(self, attr, value):
        if not self.__frozen or hasattr(self, attr):
            return super(TracedModule, self).__setattr__(attr, value)
        raise RuntimeError("Cannot set new properties on a traced module.")


if _enabled:
    class TopLevelTracedModule(TracedModule):
        forward = _CachedForward()


class _ConstModuleList(ScriptModule):
    def __init__(self, modules):
        super(_ConstModuleList, self).__init__()

        if isinstance(modules, OrderedDict):
            for key, module in modules.items():
                if _is_weak_type(type(module)):
                    module = _make_strong(module)
                self.add_module(key, module)
        else:
            for i, module in enumerate(modules):
                if _is_weak_type(type(module)):
                    module = _make_strong(module)
                self.add_module(str(i), module)

    def __getitem__(self, idx):
        if isinstance(idx, slice):
            return _ConstModuleList(list(self._modules.values())[idx])
        else:
            if not (-len(self) <= idx < len(self)):
                raise IndexError('index {} is out of range'.format(idx))
            if idx < 0:
                idx += len(self)
            return self._modules[str(idx)]

    def __len__(self):
        return len(self._modules)

    def __iter__(self):
        return iter(self._modules.values())

    def __dir__(self):
        keys = super(_ConstModuleList, self).__dir__()
        keys = [key for key in keys if not key.isdigit()]
        return keys


class _ConstSequential(_ConstModuleList):
    __constants__ = ['mods']

    def __init__(self, mods):
        super(_ConstSequential, self).__init__(mods._modules)

        # we define the forward method via self.define rather than
        # making it a direct class member (with a @script) annotation
        # because, in optimized runtime environments where only .pyc files
        # are shipped, we cant retrieve the source code.
        # TODO: find a workaround for this and remove this hack
        self.define("""
        def forward(self, input):
            for m in self:
                input = m(input)
            return input
        """)


_builtin_table = None

_modules_containing_builtins = (torch, torch._C._nn)


def _unwrap_optional(x):
    assert x is not None, "Unwrapping null optional"
    return x


# lazily built to ensure the correct initialization order
def _get_builtin_table():
    global _builtin_table
    if _builtin_table is not None:
        return _builtin_table
    _builtin_table = {}

    def register_all(mod):
        for name in dir(mod):
            v = getattr(mod, name)
            if callable(v):
                _builtin_table[id(v)] = "aten::" + name
    for mod in _modules_containing_builtins:
        register_all(mod)

    builtin_ops = [
        # Pairs of (function, op_name)
        (_list_with_default, "aten::list_with_default"),
        (_pair, "aten::_pair"),
        (_quadruple, "aten::_quadruple"),
        (_single, "aten::_single"),
        (_triple, "aten::_triple"),
        (_unwrap_optional, "aten::_unwrap_optional"),
        (_wait, 'aten::wait'),
        (cudnn.is_acceptable, "aten::cudnn_is_acceptable"),
        (math.ceil, "aten::ceil"),
        (math.copysign, "aten::copysign"),
        (math.erf, "aten::erf"),
        (math.erfc, "aten::erfc"),
        (math.exp, "aten::exp"),
        (math.expm1, "aten::expm1"),
        (math.fabs, "aten::fabs"),
        (math.floor, "aten::floor"),
        (math.gamma, "aten::gamma"),
        (math.lgamma, "aten::lgamma"),
        (math.log, "aten::log"),
        (math.log10, "aten::log10"),
        (math.log1p, "aten::log1p"),
        (math.pow, "aten::pow"),
        (math.sqrt, "aten::sqrt"),
        (math.isnan, "aten::isnan"),
        (math.asinh, "aten::asinh"),
        (math.atanh, "aten::atanh"),
        (math.cosh, "aten::cosh"),
        (math.sinh, "aten::sinh"),
        (math.tanh, "aten::tanh"),
        (math.acos, "aten::acos"),
        (math.asin, "aten::asin"),
        (math.atan, "aten::atan"),
        (math.atan2, "aten::atan2"),
        (math.cos, "aten::cos"),
        (math.sin, "aten::sin"),
        (math.tan, "aten::tan"),
        (math.asinh, "aten::asinh"),
        (math.atanh, "aten::atanh"),
        (math.acosh, "aten::acosh"),
        (math.sinh, "aten::sinh"),
        (math.cosh, "aten::cosh"),
        (math.tanh, "aten::tanh"),
        (math.fmod, "aten::fmod"),
        (math.modf, "aten::modf"),
        (math.factorial, "aten::factorial"),
        (math.frexp, "aten::frexp"),
        (math.isnan, "aten::isnan"),
        (math.isinf, "aten::isinf"),
        (math.degrees, "aten::degrees"),
        (math.radians, "aten::radians"),
        (math.ldexp, "aten::ldexp"),
        (torch._C._infer_size, "aten::_infer_size"),
        (torch.nn.functional._no_grad_embedding_renorm_, "aten::_no_grad_embedding_renorm_"),
        (torch.nn.functional.assert_int_or_pair, "aten::_assert_int_or_pair"),
        (torch.nn.functional.interpolate, "aten::__interpolate"),
        (torch.nn.functional.upsample_bilinear, "aten::__upsample_bilinear"),
        (torch.nn.functional.upsample_nearest, "aten::__upsample_nearest"),
        (torch.nn.functional.upsample, "aten::__upsample"),
        (torch.nn.init._no_grad_fill_, "aten::_no_grad_fill_"),
        (torch.nn.init._no_grad_normal_, "aten::_no_grad_normal_"),
        (torch.nn.init._no_grad_uniform_, "aten::_no_grad_uniform_"),
        (torch.nn.init._no_grad_zero_, "aten::_no_grad_zero_"),
        (torch.nn.utils.rnn.get_packed_sequence, "aten::_pack_sequence"),
        (warnings.warn, "aten::warn"),
    ]

    for builtin, aten_op in builtin_ops:
        _builtin_table[id(builtin)] = aten_op
    if not PY2:
        _builtin_table[id(math.gcd)] = "aten::gcd"
        _builtin_table[id(math.isfinite)] = "aten::isfinite"
    if PY37:
        _builtin_table[id(math.remainder)] = "aten::mathremainder"

    return _builtin_table


def _register_builtin(fn, op):
    _get_builtin_table()[id(fn)] = op


def _find_builtin(fn):
    return _get_builtin_table().get(id(fn))

# qualified_name => ScriptClass mapping
_script_classes = {}


def _add_script_class(cls, name):
    global _script_classes
    _script_classes[name] = cls


def _get_script_class(name):
    global _script_classes
    if name not in _script_classes:
        raise RuntimeError("Unknown reference to ScriptClass '{}'. "
                           "Did you forget to import it?".format(name))
    return _script_classes[name]

# torch.jit.Error
Error = torch._C.JITException


class _disable_tracing(object):
    def __enter__(self):
        self.state = torch._C._get_tracing_state()
        torch._C._set_tracing_state(None)

    def __exit__(self, *args):
        torch._C._set_tracing_state(self.state)
        self.state = None


# for use in python if using annotate
def annotate(the_type, the_value):
    # noop in python
    return the_value


Attribute = collections.namedtuple('Attribute', ['value', 'type'])

last_executed_optimized_graph = torch._C._last_executed_optimized_graph


def _graph_for(self, *args, **kwargs):
    self(*args, **kwargs)
    return last_executed_optimized_graph()

torch._C.ScriptMethod.graph_for = _graph_for
torch._C.Function.graph_for = _graph_for
Function = torch._C.Function

if not torch._C._jit_init():
    raise RuntimeError("JIT initialization failed")<|MERGE_RESOLUTION|>--- conflicted
+++ resolved
@@ -1572,112 +1572,6 @@
         def graph_for(self, *args, **kwargs):
             return self.forward.graph_for(*args, **kwargs)
 
-<<<<<<< HEAD
-=======
-    class WeakScriptModuleProxy(ScriptModule):
-        # TODO: [weak script refactor]
-        # WeakScriptModule proxy should be deleted since its functionality is
-        # subsumed by recursive scripting, and the copying code in init moved
-        # to a function to create a ScriptModule from an nn.Module without
-        # making a WeakScriptModuleProxy
-        """
-        Copies the parameters, buffers, constants, attributes, and submodules
-        of an nn.Module into itself.
-        """
-        def __init__(self, original, stubs):
-            # Guards behavior of __setattr__ and __getattr__ so ScriptModule
-            # __init__ can run correctly
-            self.__dict__['_initialized'] = False
-            super(WeakScriptModuleProxy, self).__init__()
-            # Store a weak reference to the original module
-            self.__dict__["_original"] = weakref.ref(original)
-
-            constants_set = set(getattr(original, "__constants__", []))
-            self.__dict__["_constants_set"] = {}
-
-            if not hasattr(original, '_parameters'):
-                raise RuntimeError("'{}' has not been initialized, did you forget to call 'super()'?"
-                                   .format(type(original).__name__))
-
-            # Copy Parameters and Modules
-            for name in dir(original):
-                item = getattr(original, name)
-                if item is None and name in original._parameters:
-                    # XXX: treat None value simply as module attributes instead of adding them to the parameter list
-                    # TODO: need to handle this more generally when non-tensor attributes added to module
-                    object.__setattr__(self, name, item)
-                elif item is self:
-                    continue
-                elif isinstance(item, (Parameter, Module, Attribute)):
-                    if isinstance(item, (ModuleList, Sequential)):
-                        # These are in __constants__, so ignore them here
-
-                        if not torch._C._jit_recursive_script():
-                            # For recursive script, these are constantified after
-                            # they are used, so they don't need to be in constants.
-                            # The `continue` here should be deleted along with
-                            # [weak script refactor]
-                            continue
-                    ScriptModule.__setattr__(self, name, item)
-
-            # Copy buffers
-            for name in original._buffers:
-                if original._buffers[name] is None:
-                    object.__setattr__(self, name, None)
-                else:
-                    self.register_buffer(name, original._buffers[name])
-
-            # Constants annotated via `Final[T]` rather than being added to `__constants__`
-            for name, ann in getattr(original, '__annotations__', {}).items():
-                if torch._jit_internal.is_final(ann):
-                    constants_set.add(name)
-
-            # Copy constants
-            self.__dict__["_constants_set"] = constants_set
-            for name in self.__dict__["_constants_set"]:
-                if hasattr(original, name):
-                    if (name in original._parameters or name in original._buffers) and item is not None:
-                        # for 'None' parameters/buffers, don't actually add their values if it exists
-                        continue
-                    ScriptModule.__setattr__(self, name, getattr(original, name))
-
-            # Copy overloads
-            self.__dict__["_overloads"] = dict(getattr(original, "__overloads__", {}))
-
-            self.__dict__["_initialized"] = True
-            _create_methods_from_stubs(self, stubs)
-
-        def __getattr__(self, attr):
-            # Try to get the attribute directly, if that fails, fall back to the
-            # weak module itself
-            try:
-                return ScriptModule.__getattr__(self, attr)
-            except AttributeError as e:
-                # unwrap the original
-                original_module = self.__dict__["_original"]()
-                if original_module and self.__dict__["_initialized"]:
-                    # get attr from original if it is still alive
-                    return getattr(original_module, attr)
-
-                # If it's not on this module and it wasn't on the original
-                # module (or the original is dead), throw the exception
-                raise e
-
-        def __setattr__(self, attr, value):
-            # Once constructed, no new properties can be set
-
-            if not self.__dict__["_initialized"]:
-                # If constructing, don't fall back to original module
-                return ScriptModule.__setattr__(self, attr, value)
-
-            if hasattr(self, attr):
-                return ScriptModule.__setattr__(self, attr, value)
-            else:
-                raise AttributeError("Cannot set new attribute '{}' on "
-                                     "weak script module once it has been "
-                                     "created".format(attr))
-
->>>>>>> 3e8dc565
 else:
     class ScriptModule(torch.nn.Module):
         def __init__(self, optimize=True):
@@ -1737,6 +1631,11 @@
     for name in module._modules:
         value = getattr(module, name)
         setattr(script_module, name, value)
+
+    # Constants annotated via `Final[T]` rather than being added to `__constants__`
+    for name, ann in getattr(original, '__annotations__', {}).items():
+        if torch._jit_internal.is_final(ann):
+            constants_set.add(name)
 
     # Copy constants
     script_module.__dict__["_constants_set"] = constants_set
