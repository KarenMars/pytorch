--- conflicted
+++ resolved
@@ -176,19 +176,8 @@
   //     NB: Ideally, this should be addressed by supporting asynchronous UDF.
   //         This is just a temporary solution for (2).
   ThreadPool threadPool_;
-<<<<<<< HEAD
-  // Mapping of request id to (future, future timeout) pair. We store the future
-  // timeout for efficient lookups into the futureTimeouts_ map.
-  std::unordered_map<
-      int64_t,
-      std::pair<
-          std::shared_ptr<torch::utils::Future<Message>>,
-          std::chrono::milliseconds>>
-      futures_;
-=======
   // Mapping of request id to FutureInfo struct.
   std::unordered_map<int64_t, FutureInfo> futures_;
->>>>>>> c06f9023
   // A map to keep track of when futures time out. The map is keyed by the time
   // (millisecond level precision) the future will expire. This is so that timed
   // out futures can be efficiently cleaned up, and we can quickly exit if we
