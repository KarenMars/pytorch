#include <torch/csrc/distributed/rpc/process_group_agent.h>

#include <c10/util/C++17.h>
#include <c10d/ProcessGroup.hpp>
#include <torch/csrc/distributed/rpc/request_callback_impl.h>

#include <Python.h>

namespace torch {
namespace distributed {
namespace rpc {

namespace {

// Write the message into the given ostream
std::string serialize(const Message& message) {
  // We cast const void* to void* here because we need to create a tensor using
  // that memory space. If is fine as that tensor stays function-local, and will
  // not be modified during its lifetime.
  auto payload = const_cast<void*>( // NOLINT
      static_cast<const void*>(message.payload().data()));
  auto payload_size = message.payload().size();

  // getting tensor table from the message
  std::vector<torch::Tensor> tensors = message.tensors();
  // append payload as a tensor
  tensors.push_back(torch::from_blob(payload, payload_size, {torch::kChar}));
  // append id and autograd metadata as a tensor
  tensors.push_back(torch::tensor({message.id()}, {torch::kInt64}));

  // optional: estimate output size, to avoid some unnecessary resizing.
  static constexpr size_t kBaseOverhead = 2048;
  static constexpr size_t kPerTensor = 128;
  size_t estimate = kBaseOverhead;
  for (const auto& t : tensors) {
    estimate += t.nbytes() + kPerTensor;
  }

  std::string out;
  out.reserve(estimate);
  torch::save(tensors, [&](const void* buf, size_t n) -> size_t {
    out.append(static_cast<const char*>(buf), n);
    return n;
  });
  return out;
}

Message deserialize(MessageType type, const void* buf, size_t size) {
  std::vector<torch::Tensor> tensors;

  torch::load(tensors, static_cast<const char*>(buf), size);

  TORCH_CHECK(tensors.size() >= 2, "Failed to deserialize a message.");
  auto idTensor = std::move(tensors.back());
  tensors.pop_back();
  auto payloadTensor = std::move(tensors.back());
  tensors.pop_back();

  TORCH_INTERNAL_ASSERT(1, idTensor.numel());
  int64_t id = idTensor.storage().data<int64_t>()[0];

  const char* data = static_cast<const char*>(payloadTensor.storage().data());
  std::vector<char> payload(data, data + payloadTensor.numel());

  return Message(std::move(payload), std::move(tensors), type, id);
}

} // namespace

//////////////////////////  MessageCounter  /////////////////////////////////

ProcessGroupAgent::MessageCounter::MessageCounter(int worldSize)
    : counters_(worldSize) {}

void ProcessGroupAgent::MessageCounter::increment(int dst) {
  std::lock_guard<std::mutex> guard(mutex_);
  ++counters_[dst];
}

std::vector<int64_t> ProcessGroupAgent::MessageCounter::snapshot() {
  std::lock_guard<std::mutex> guard(mutex_);
  return counters_;
}

////////////////////////  ProcessGroupAgent  /////////////////////////////////

void ProcessGroupAgent::collectNames() {
  const std::string& workerName = workerInfo_.name_;
  const auto worldSize = pg_->getSize();

  // use c10d allgather to collect names
  torch::Tensor nameTensor =
      torch::zeros({WorkerInfo::MAX_NAME_LEN}, torch::kChar);
  memcpy(nameTensor.storage().data(), workerName.c_str(), workerName.length());
  std::vector<torch::Tensor> inputName = {nameTensor};
  std::vector<std::vector<torch::Tensor>> outputNames(1);
  for (int i = 0; i < worldSize; ++i) {
    outputNames[0].emplace_back(
        torch::empty({WorkerInfo::MAX_NAME_LEN}, {torch::kChar}));
  }
  pg_->allgather(outputNames, inputName)->wait();

  // convert collected name tensors into string names
  for (int i = 0; i < worldSize; ++i) {
    torch::Tensor& tensor = outputNames[0][i];
    std::string peerName((const char*)tensor.storage().data<signed char>());

    TORCH_CHECK(
        nameMap_.find(peerName) == nameMap_.end(),
        "RpcAgent name ",
        peerName,
        " is not unique.");

    nameMap_[std::move(peerName)] = i;
  }
}

ProcessGroupAgent::ProcessGroupAgent(
    std::string workerName,
    std::shared_ptr<c10d::ProcessGroup> pg,
    int numSendRecvThreads,
    std::chrono::milliseconds rpcTimeout)
    : RpcAgent(
          WorkerInfo(std::move(workerName), pg->getRank()),
          c10::guts::make_unique<RequestCallbackImpl>(),
          rpcTimeout),
      pg_(std::move(pg)),
      sendCounts_(pg_->getSize()),
      recvCounts_(pg_->getSize()),
      nextId_(0),
      sendMutexes_(pg_->getSize()),
      threadPool_(numSendRecvThreads) {
  collectNames();
  TORCH_CHECK(
      nameMap_.size() > 1,
      "ProcessGroupAgent requires world_size to "
      "be at least 2, but got ",
      nameMap_.size());
  auto workerRankIter = nameMap_.find(workerInfo_.name_);
  TORCH_CHECK(
      workerRankIter != nameMap_.end(),
      "Failed to resolve worker "
      "name ",
      workerInfo_.name_,
      " to a ProcessGroup rank.");
  TORCH_CHECK(
      pg_->getRank() == workerRankIter->second,
      "Resolved worker rank ",
      workerRankIter->second,
      " does not match ProcessGroup rank ",
      pg_->getRank());

  // tmp vector to sort names in rank's order
  std::vector<std::string> tmpWorkerIds(pg_->getSize());
  for (auto& entry : nameMap_) {
    tmpWorkerIds[entry.second] = entry.first;
  }

  allWorkerInfo_.reserve(pg_->getSize());
  for (int rank = 0; rank < (int)tmpWorkerIds.size(); ++rank) {
    allWorkerInfo_.emplace_back(std::move(tmpWorkerIds[rank]), rank);
  }
}

const WorkerInfo& ProcessGroupAgent::getWorkerInfo(
    const std::string& workerName) const {
  const auto idIter = nameMap_.find(workerName);
  TORCH_CHECK(
      idIter != nameMap_.end(), "Unknown destination worker ", workerName);

  return allWorkerInfo_[idIter->second];
}

const WorkerInfo& ProcessGroupAgent::getWorkerInfo(worker_id_t id) const {
  return allWorkerInfo_[id];
}

void ProcessGroupAgent::join() {
  // Every process i sends a SHUTDOWN message to process i + 1. This is
  // necessary for now because:
  // 1. There is no abort API for ProcessGroup::recvAnysource yet. We have to
  //    feed it a message or kill the thread.
  // 2. A GLOO process cannot send message to itself. (there is an ongoing
  //    effort to fix this problem).
  sync();
  std::unique_lock<std::mutex> lock(futureMutex_);
  futureCV_.wait(
      lock, [this] { return futures_.empty() && futureTimeouts_.empty(); });
  lock.unlock();
  pg_->barrier()->wait();
  int dst = (pg_->getRank() + 1) % pg_->getSize();

  auto shutdownMsg = Message({}, {}, MessageType::SHUTDOWN);
  send(allWorkerInfo_[dst], std::move(shutdownMsg));
  threadPool_.waitWorkComplete();
  listenerThread_.join();
  PythonRpcHandler::getInstance().cleanup();
}

bool ProcessGroupAgent::hasPendingMessage() {
  const auto worldSize = pg_->getSize();
  std::vector<int64_t> snapshot;
  snapshot.reserve(2 * worldSize);
  auto recvSnapshot = recvCounts_.snapshot();
  auto sendSnapshot = sendCounts_.snapshot();
  snapshot.insert(
      snapshot.end(),
      std::make_move_iterator(recvSnapshot.begin()),
      std::make_move_iterator(recvSnapshot.end()));
  snapshot.insert(
      snapshot.end(),
      std::make_move_iterator(sendSnapshot.begin()),
      std::make_move_iterator(sendSnapshot.end()));

  std::vector<torch::Tensor> inputSnapshot = {
      torch::from_blob(snapshot.data(), {2, worldSize}, {torch::kInt64})};
  // allgather both send and recv messages in one shot
  std::vector<std::vector<torch::Tensor>> outputSnapshots(1);

  for (int i = 0; i < worldSize; ++i) {
    outputSnapshots[0].emplace_back(
        torch::zeros({2, worldSize}, {torch::kInt64}));
  }

  pg_->allgather(outputSnapshots, inputSnapshot)->wait();

  // loop through all send/recv pairs to make sure that all sent messages are
  // processed.
  const auto& peerCounts = outputSnapshots[0];
  for (int from = 0; from < worldSize; ++from) {
    for (int to = 0; to < worldSize; ++to) {
      // peerCounts[x][0] is recv counts, and peerCounts[x][1] is send counts

      const auto& sentCnt = peerCounts[from][1][to].data_ptr<int64_t>()[0];
      const auto& recvCnt = peerCounts[to][0][from].data_ptr<int64_t>()[0];
      // NB: we cannot throw an error when sentCnt < recvCnt here. Because, send
      // and recv counts on different workers are read in a distributed manner.
      // It is possible that the sender reads its send count before sending, but
      // the receive reads its recv count after receiving. Hence, both > and <
      // are valid states.
      if (sentCnt != recvCnt) {
        return true;
      }
    }
  }
  return false;
}

void ProcessGroupAgent::sync() {
  // Block until all processes wants to sync.
  pg_->barrier()->wait();
  // block until all peers agree that all sent messages have been processed.
  do {
    // Finish all send/recv tasks in the thread pool
    threadPool_.waitWorkComplete();
    // As there could be nested RPC calls, or response callback could also
    // trigger more messages to be sent, we need to wait for the thread pool
    // again.
  } while (hasPendingMessage());
}

void ProcessGroupAgent::start() {
  listenerThread_ = std::thread(&ProcessGroupAgent::listenLoop, this);
}

std::shared_ptr<FutureMessage> ProcessGroupAgent::send(
    const WorkerInfo& to,
    Message&& message) {
  TORCH_CHECK(
      to.id_ < (worker_id_t)pg_->getSize(),
      "Destination rank is out of bound, got ",
      to.id_,
      ", but world size is ",
      pg_->getRank());

  auto requestId = nextId();
  auto future = std::make_shared<FutureMessage>();
  if (message.isRequest()) {
    // millisecond level precision of when request started.
    auto futureStartTime =
        std::chrono::duration_cast<std::chrono::milliseconds>(
            std::chrono::steady_clock::now().time_since_epoch());
    {
      std::lock_guard<std::mutex> lock{futureMutex_};
      futures_[requestId] = std::make_pair(future, futureStartTime);
      // insert future into timeouts map to keep track of its timeout
      futureTimeouts_[futureStartTime].push_back(requestId);
    }
    message.setId(requestId);
  } else {
    future->markCompleted();
  }

  // Sending to ourselves: bypass the send logic and enqueue directly
  // to our receving queue.
  if (to.id_ == (worker_id_t)pg_->getRank()) {
    TORCH_CHECK(!message.isShutdown(), "Shutting down self not supported");
    threadPool_.run(std::bind(
        [this](const Message& message) {
          sendCounts_.increment(pg_->getRank());
          // Unlike the other cases, need to add a tensor deleter, since the
          // data outlives the scope of this function. It's shared_ptr<> due
          // to c++11 lambda capture limitations with unique_ptr<>.
          auto payload =
              c10::guts::make_unique<std::string>(serialize(message));
          const char* data = payload->data();
          size_t len = payload->length();
          std::string* delete_when_done = payload.release();
          enqueueRecv(RecvWork(
              getWorkerInfo(pg_->getRank()),
              message.type(),
              torch::from_blob(
                  (void*)data,
                  len,
                  [delete_when_done](void*) { delete delete_when_done; },
                  {torch::kChar})));
        },
        std::move(message)));
    return future;
  }

  // NB: cannot directly pass ``to`` to the ``SendWork``, because it might no
  // longer be alive when the ``SendWork`` is executed. For example, the
  // application could query the ``WorkerInfo`` using name through the
  // ``RpcAgent::getWorkerInfo`` API, and pass the ``WorkerInfo`` back here, so
  // we have C++ -> Python -> C++. For an asynchronous RPC, the ``WorkerInfo``
  // reference on Python side could die before ``SendWork`` uses it, and Pybind
  // will not keep the Python reference alive even if it originally comes from
  // the C++ land. Hence, we have to explicitly use the ``WorkerInfo`` in the
  // C++ land.
  enqueueSend(SendWork(allWorkerInfo_[to.id_], std::move(message)));
  return future;
}

void ProcessGroupAgent::enqueueSend(SendWork work) {
  // NB: this can be changed to use a native move capture when moved to C++14
  threadPool_.run(std::bind(
<<<<<<< HEAD
      [&](const SendWork& work) {
        try {
          std::string serializedPayload = serialize(work.message_);

          std::vector<torch::Tensor> preamble = {torch::tensor(
              {(int64_t)pg_->getRank(),
               (int64_t)serializedPayload.length(),
               (int64_t)work.message_.type()},
              {torch::kLong})};

          // ProcessGroup is not thread-safe when sending with the same tag,
          // hence the lock
          std::vector<std::shared_ptr<c10d::ProcessGroup::Work>> pendingSends;
          const auto& dst = work.to_.id_;

          if (work.message_.isShutdown()) {
            pendingSends.reserve(1);
            {
              std::lock_guard<std::mutex> guard(sendMutexes_[dst]);
              pendingSends.emplace_back(
                  pg_->send(preamble, dst, dst /* channelTag */));
            }
          } else {
            std::vector<torch::Tensor> payload = {torch::from_blob(
                (void*)serializedPayload.c_str(),
                serializedPayload.length(),
                {torch::kChar})};
            pendingSends.reserve(2);

            sendCounts_.increment(dst);

            {
              std::lock_guard<std::mutex> guard(sendMutexes_[dst]);
              pendingSends.emplace_back(
                  pg_->send(preamble, dst, dst /* channelTag */));
              pendingSends.emplace_back(
                  pg_->send(payload, dst, dst /* channelTag */));
            }
=======
      [this](const SendWork& work) {
        std::string serializedPayload = serialize(work.message_);

        std::vector<torch::Tensor> preamble = {torch::tensor(
            {(int64_t)pg_->getRank(),
             (int64_t)serializedPayload.length(),
             (int64_t)work.message_.type()},
            {torch::kLong})};

        // ProcessGroup is not thread-safe when sending with the same tag, hence
        // the lock
        std::vector<std::shared_ptr<c10d::ProcessGroup::Work>> pendingSends;
        const auto dst = work.to_.id_;
        if (work.message_.isShutdown()) {
          pendingSends.reserve(1);
          {
            std::lock_guard<std::mutex> guard(sendMutexes_[dst]);
            pendingSends.emplace_back(
                pg_->send(preamble, dst, dst /* channelTag */));
>>>>>>> 46c4ae57
          }
          for (auto& pendingSend : pendingSends) {
            pendingSend->wait();
          }
        } catch (std::exception& e) {
          if (work.message_.isRequest()) {
            auto exceptionMsg = rpc::createException(work.message_, e);
            markFutureWithMessage(work.message_.id(), exceptionMsg);
          }
        } catch (...) {
          if (work.message_.isRequest()) {
            auto exceptionMsg = rpc::createException(
                work.message_, "Unknown exception occurred.");
            markFutureWithMessage(work.message_.id(), exceptionMsg);
          }
        }
      },
      std::move(work)));
}

void ProcessGroupAgent::enqueueRecv(RecvWork work) {
  threadPool_.run(std::bind(
      [&](RecvWork& work) {
        torch::Tensor& payload = work.payload_;
        Message message =
            deserialize(work.type_, payload.storage().data(), payload.numel());
        if (message.isRequest()) {
          send(work.from_, cb_->operator()(message));
        } else if (message.isResponse()) {
<<<<<<< HEAD
          markFutureWithMessage(message.id(), message);
=======
          auto id = message.id();
          std::shared_ptr<FutureMessage> fm = nullptr;
          std::chrono::milliseconds futureStartTime;
          {
            std::lock_guard<std::mutex> lock{futureMutex_};
            std::tie(fm, futureStartTime) = futures_[id];
          }
          // Not holding lock on markCompleted as this could run callbacks that
          // call agent_->send
          fm->markCompleted(std::move(message));
          {
            std::lock_guard<std::mutex> lock{futureMutex_};
            futures_.erase(id);
            // look up the corresponding future by its time out and request ID,
            // and remove it from the timeouts map
            auto& futuresAtTime = futureTimeouts_[futureStartTime];
            futuresAtTime.erase(
                std::find(futuresAtTime.begin(), futuresAtTime.end(), id));
            if (futuresAtTime.size() == 0) {
              // remove the key from futureTimeouts_
              futureTimeouts_.erase(futureStartTime);
            }
          }
          futureCV_.notify_all();
>>>>>>> 46c4ae57
        } else {
          // TODO: pass the error back to the caller instead of crashing here.
          TORCH_INTERNAL_ASSERT(
              false, "unrecognized message type ", message.type());
        }

        recvCounts_.increment(work.from_.id_);
      },
      std::move(work)));
}

void ProcessGroupAgent::listenLoop() {
  while (true) {
    // rank, tensor size, message type
    std::vector<torch::Tensor> preamble = {torch::empty({3}, {torch::kInt64})};
    pg_->recvAnysource(preamble, pg_->getRank())->wait();
    int64_t* preamble_items = preamble.front().storage().data<int64_t>();

    auto srcRank = preamble_items[0];
    auto size = preamble_items[1];
    MessageType type = MessageType(preamble_items[2]);

    if (type == MessageType::SHUTDOWN) {
      // FIXME: This LOG also prints warnings no InitGoogleLogging() was invoked
      // before logging, but it is not appropriate to call InitGoogleLogging()
      // here either.
      LOG(INFO) << "Shutting down ProcessGroupAgent " << workerInfo_.name_
                << std::endl;
      return;
    }

    std::vector<torch::Tensor> tensors = {torch::empty({size}, {torch::kChar})};
    pg_->recv(tensors, srcRank, pg_->getRank())->wait();

    enqueueRecv(RecvWork(allWorkerInfo_[srcRank], type, std::move(tensors[0])));
  }
}

void ProcessGroupAgent::markFutureWithMessage(
    long messageId,
    const Message& exceptionMsg) {
  std::shared_ptr<FutureMessage> fut = nullptr;
  {
    std::lock_guard<std::mutex> lock{futureMutex_};
    fut = futures_[messageId];
  }
  // Don't hold lock on markCompleted, as it could invoke callbacks that
  // call agent_->send.
  fut->markCompleted(exceptionMsg);
  {
    std::lock_guard<std::mutex> lock{futureMutex_};
    futures_.erase(messageId);
  }
  futureCV_.notify_all();
}

} // namespace rpc
} // namespace distributed
} // namespace torch<|MERGE_RESOLUTION|>--- conflicted
+++ resolved
@@ -189,9 +189,8 @@
   lock.unlock();
   pg_->barrier()->wait();
   int dst = (pg_->getRank() + 1) % pg_->getSize();
-
-  auto shutdownMsg = Message({}, {}, MessageType::SHUTDOWN);
-  send(allWorkerInfo_[dst], std::move(shutdownMsg));
+  enqueueSend(
+      SendWork(allWorkerInfo_[dst], Message({}, {}, MessageType::SHUTDOWN)));
   threadPool_.waitWorkComplete();
   listenerThread_.join();
   PythonRpcHandler::getInstance().cleanup();
@@ -335,46 +334,6 @@
 void ProcessGroupAgent::enqueueSend(SendWork work) {
   // NB: this can be changed to use a native move capture when moved to C++14
   threadPool_.run(std::bind(
-<<<<<<< HEAD
-      [&](const SendWork& work) {
-        try {
-          std::string serializedPayload = serialize(work.message_);
-
-          std::vector<torch::Tensor> preamble = {torch::tensor(
-              {(int64_t)pg_->getRank(),
-               (int64_t)serializedPayload.length(),
-               (int64_t)work.message_.type()},
-              {torch::kLong})};
-
-          // ProcessGroup is not thread-safe when sending with the same tag,
-          // hence the lock
-          std::vector<std::shared_ptr<c10d::ProcessGroup::Work>> pendingSends;
-          const auto& dst = work.to_.id_;
-
-          if (work.message_.isShutdown()) {
-            pendingSends.reserve(1);
-            {
-              std::lock_guard<std::mutex> guard(sendMutexes_[dst]);
-              pendingSends.emplace_back(
-                  pg_->send(preamble, dst, dst /* channelTag */));
-            }
-          } else {
-            std::vector<torch::Tensor> payload = {torch::from_blob(
-                (void*)serializedPayload.c_str(),
-                serializedPayload.length(),
-                {torch::kChar})};
-            pendingSends.reserve(2);
-
-            sendCounts_.increment(dst);
-
-            {
-              std::lock_guard<std::mutex> guard(sendMutexes_[dst]);
-              pendingSends.emplace_back(
-                  pg_->send(preamble, dst, dst /* channelTag */));
-              pendingSends.emplace_back(
-                  pg_->send(payload, dst, dst /* channelTag */));
-            }
-=======
       [this](const SendWork& work) {
         std::string serializedPayload = serialize(work.message_);
 
@@ -394,22 +353,26 @@
             std::lock_guard<std::mutex> guard(sendMutexes_[dst]);
             pendingSends.emplace_back(
                 pg_->send(preamble, dst, dst /* channelTag */));
->>>>>>> 46c4ae57
           }
-          for (auto& pendingSend : pendingSends) {
-            pendingSend->wait();
+        } else {
+          std::vector<torch::Tensor> payload = {torch::from_blob(
+              (void*)serializedPayload.c_str(),
+              serializedPayload.length(),
+              {torch::kChar})};
+          pendingSends.reserve(2);
+
+          sendCounts_.increment(dst);
+
+          {
+            std::lock_guard<std::mutex> guard(sendMutexes_[dst]);
+            pendingSends.emplace_back(
+                pg_->send(preamble, dst, dst /* channelTag */));
+            pendingSends.emplace_back(
+                pg_->send(payload, dst, dst /* channelTag */));
           }
-        } catch (std::exception& e) {
-          if (work.message_.isRequest()) {
-            auto exceptionMsg = rpc::createException(work.message_, e);
-            markFutureWithMessage(work.message_.id(), exceptionMsg);
-          }
-        } catch (...) {
-          if (work.message_.isRequest()) {
-            auto exceptionMsg = rpc::createException(
-                work.message_, "Unknown exception occurred.");
-            markFutureWithMessage(work.message_.id(), exceptionMsg);
-          }
+        }
+        for (auto& pendingSend : pendingSends) {
+          pendingSend->wait();
         }
       },
       std::move(work)));
@@ -424,9 +387,6 @@
         if (message.isRequest()) {
           send(work.from_, cb_->operator()(message));
         } else if (message.isResponse()) {
-<<<<<<< HEAD
-          markFutureWithMessage(message.id(), message);
-=======
           auto id = message.id();
           std::shared_ptr<FutureMessage> fm = nullptr;
           std::chrono::milliseconds futureStartTime;
@@ -451,7 +411,6 @@
             }
           }
           futureCV_.notify_all();
->>>>>>> 46c4ae57
         } else {
           // TODO: pass the error back to the caller instead of crashing here.
           TORCH_INTERNAL_ASSERT(
@@ -490,24 +449,6 @@
   }
 }
 
-void ProcessGroupAgent::markFutureWithMessage(
-    long messageId,
-    const Message& exceptionMsg) {
-  std::shared_ptr<FutureMessage> fut = nullptr;
-  {
-    std::lock_guard<std::mutex> lock{futureMutex_};
-    fut = futures_[messageId];
-  }
-  // Don't hold lock on markCompleted, as it could invoke callbacks that
-  // call agent_->send.
-  fut->markCompleted(exceptionMsg);
-  {
-    std::lock_guard<std::mutex> lock{futureMutex_};
-    futures_.erase(messageId);
-  }
-  futureCV_.notify_all();
-}
-
 } // namespace rpc
 } // namespace distributed
 } // namespace torch