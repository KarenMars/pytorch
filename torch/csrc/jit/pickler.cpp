--- conflicted
+++ resolved
@@ -58,37 +58,22 @@
     push<PickleOpCode>(PickleOpCode::NONE);
   } else if (ivalue.isIntList()) {
     pushSpecializedList(
-<<<<<<< HEAD
-        ivalue, PicklerClass::INTLIST, [=](const IValue& ivalue) {
+        ivalue, "build_intlist", [=](const IValue& ivalue) {
           for (const int64_t item : ivalue.toIntVector()) {
-=======
-        ivalue, "build_intlist", [=](const IValue& ivalue) {
-          for (const int64_t item : ivalue.toIntListRef()) {
->>>>>>> 4cb33cb7
             pushInt(item);
           }
         });
   } else if (ivalue.isTensorList()) {
     pushSpecializedList(
-<<<<<<< HEAD
-        ivalue, PicklerClass::TENSORLIST, [=](const IValue& ivalue) {
+        ivalue, "build_tensorlist", [=](const IValue& ivalue) {
           for (const at::Tensor& item : ivalue.toTensorVector()) {
-=======
-        ivalue, "build_tensorlist", [=](const IValue& ivalue) {
-          for (const at::Tensor& item : ivalue.toTensorListRef()) {
->>>>>>> 4cb33cb7
             pushIValue(item);
           }
         });
   } else if (ivalue.isDoubleList()) {
     pushSpecializedList(
-<<<<<<< HEAD
-        ivalue, PicklerClass::DOUBLELIST, [=](const IValue& ivalue) {
+        ivalue, "build_doublelist", [=](const IValue& ivalue) {
           for (double item : ivalue.toDoubleVector()) {
-=======
-        ivalue, "build_doublelist", [=](const IValue& ivalue) {
-          for (double item : ivalue.toDoubleListRef()) {
->>>>>>> 4cb33cb7
             pushDouble(item);
           }
         });
