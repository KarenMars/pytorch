--- conflicted
+++ resolved
@@ -228,13 +228,6 @@
      (__CUDACC_VER_MAJOR__ == 9 && __CUDACC_VER_MINOR__ >= 2))
 // workaround: CUDA >= v9.2 compiler cannot compile correctly on Windows.
 #define AT_CPP14_CONSTEXPR
-<<<<<<< HEAD
-#else
-#if defined(__cpp_constexpr) && __cpp_constexpr >= 201304
-#define AT_CPP14_CONSTEXPR constexpr
-#else
-#define AT_CPP14_CONSTEXPR
-=======
 #define AT_IS_CPP14_CONSTEXPR 0
 #else
 #if defined(__cpp_constexpr) && __cpp_constexpr >= 201304
@@ -243,7 +236,6 @@
 #else
 #define AT_CPP14_CONSTEXPR
 #define AT_IS_CPP14_CONSTEXPR 0
->>>>>>> acb71b8b
 #endif
 #endif
 
@@ -263,17 +255,11 @@
 // TODO This occurred in CUDA 9 (9.0 to 9.2). Test if this is fixed in CUDA 10.
 #if defined(__CUDA_ARCH__)
 #define C10_HOST_CONSTEXPR __host__
-<<<<<<< HEAD
-#define C10_CPP14_HOST_CONSTEXPR __host__
-#else
-#define C10_HOST_CONSTEXPR constexpr
-=======
 #define C10_HOST_CONSTEXPR_VAR
 #define C10_CPP14_HOST_CONSTEXPR __host__
 #else
 #define C10_HOST_CONSTEXPR constexpr
 #define C10_HOST_CONSTEXPR_VAR constexpr
->>>>>>> acb71b8b
 #define C10_CPP14_HOST_CONSTEXPR AT_CPP14_CONSTEXPR
 #endif
 
